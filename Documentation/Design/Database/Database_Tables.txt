--- conflicted
+++ resolved
@@ -243,34 +243,12 @@
 --------------------     ------------   -------------------------------------------------------------------------
 instrument_id            F_KEY          The instrument ID
 filename                 String         The filename of the uploaded file. Must be unique for a given instrument
-<<<<<<< HEAD
-status                   Integer         The status of this file in the system workflow
-last_touched             Date           The date when the file was last touched. Files held beyond a given length of time will be automatically deleted.
-
-#### `status`
-The status field will contain a code indicating the stage that the file is at in
-the workflow. This will be one of:
-
-Value   Meaning
------   ---------------------------------------------------
-0       File uploaded. Waiting for extraction into database
-1       File extracted. Waiting for data reduction
-2       Data reduction complete. Waiting for automatic QC routines
-3       Automatic QC complete. User QC available
-
-Each of the statuses 0 to 2 need processing by the system, which will be
-done as background jobs.
-
-## `co2_data`
-=======
-current_job              Integer        The current activity being performed on the file. See below.
 start_date               Date           The date of the first record in the file
 record_count             Integer        The number of records in the file
-job_status               Integer        The current status of the current job.
-error_messages           String         Error messages generated during processing.
+current_job              Integer        The current activity being performed on the file. See below.
 last_touched             Date           The date when the file was last touched. Files held beyond a given length of time will be automatically deleted.
 
-#### `current_job` and `job_status`
+#### `current_job`
 When a file is uploaded, it is processed in a number of stages, which are indicated by an integer value.
 These stages are:
 
@@ -282,14 +260,7 @@
 3                    The automatic QC checks are performed
 4                    The user will perform manual QC
 
-As these processes are run, the `job_status` field will be updated. When the automatic jobs
-are waiting to run, the status will be set to `-1`. If an error has occurred during automatic processing,
-it will be set to `-2` (and the `error_messages` field will be populated). Otherwise this will contain the percentage
-of the job completed. For the user QC, the percentage will be calculated from the number of
-'needs flag' values in the file as a fraction of the total number of lines.
-
 ## `raw_data`
->>>>>>> 1691669e
 This table will contain the records from the data file corresponding to the CO~2~ runs (both sea water and
 atmospheric). It will contain the raw data directly from the uploaded file, ready to be processed. Sensor values
 will be adjusted according to their calibrations, but CO~2~ values will remain in their raw state.
@@ -321,7 +292,7 @@
 ##### `type`
 The `co2_type` column will contain one of the following values:
 
-Value    Type
+Value    Run type
 -----    --------------------------
 0        Sea water CO~2~
 1        Atmospheric CO~2~
