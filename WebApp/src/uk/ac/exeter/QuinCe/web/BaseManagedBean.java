--- conflicted
+++ resolved
@@ -36,19 +36,6 @@
 	 */
 	public static final String VALIDATION_FAILED_RESULT = "ValidationFailed";
 	
-<<<<<<< HEAD
-	/**
-	 * The name of the main form in the bean's corresponding HTML page.
-	 * 
-	 * In order to construct the HTML ID for an input on the page,
-	 * the {@link #getComponentID(String)} method must know
-	 * the name of the form that contains it. As the base class for a number of beans,
-	 * a default form name is provided that can be overridden if required. 
-	 */
-	protected static String FORM_NAME = "DEFAULT_FORM";
-	
-=======
->>>>>>> 26ae002b
 	/**
 	 * Set a message that can be displayed to the user on a form
 	 * @param componentID The component ID (e.g. {@code form:inputName})
