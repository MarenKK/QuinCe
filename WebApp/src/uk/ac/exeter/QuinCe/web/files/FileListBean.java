--- conflicted
+++ resolved
@@ -137,26 +137,6 @@
 		return PAGE_FILE_LIST;
 	}
 	
-<<<<<<< HEAD
-	/**
-	 * Load the details of the selected file
-	 * @return The file information
-	 */
-	private FileInfo getCurrentFileDetails() {
-		FileInfo result = null;
-		
-		for (FileInfo info : fileList) {
-			if (info.getFileId() == chosenFile) {
-				result = info;
-				break;
-			}
-		}
-		
-		return result;
-	}
-	
-=======
->>>>>>> 26ae002b
 	/**
 	 * Get the ID of the chosen file
 	 * @return The file ID
