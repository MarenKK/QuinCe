package uk.ac.exeter.QuinCe.web.files;

import java.sql.Connection;
import java.util.ArrayList;
import java.util.HashMap;
import java.util.List;
import java.util.Map;

import javax.sql.DataSource;

import uk.ac.exeter.QCRoutines.messages.Flag;
import uk.ac.exeter.QuinCe.data.FileInfo;
import uk.ac.exeter.QuinCe.data.Instrument;
import uk.ac.exeter.QuinCe.data.RunType;
import uk.ac.exeter.QuinCe.database.DatabaseException;
import uk.ac.exeter.QuinCe.database.RecordNotFoundException;
import uk.ac.exeter.QuinCe.database.Instrument.InstrumentDB;
import uk.ac.exeter.QuinCe.database.QC.QCDB;
import uk.ac.exeter.QuinCe.database.files.DataFileDB;
import uk.ac.exeter.QuinCe.database.files.FileDataInterrogator;
import uk.ac.exeter.QuinCe.jobs.JobManager;
import uk.ac.exeter.QuinCe.jobs.files.FileJob;
import uk.ac.exeter.QuinCe.utils.MissingParamException;
import uk.ac.exeter.QuinCe.utils.StringUtils;
import uk.ac.exeter.QuinCe.web.BaseManagedBean;
import uk.ac.exeter.QuinCe.web.system.ResourceException;
import uk.ac.exeter.QuinCe.web.system.ServletUtils;

/**
 * Managed bean to handle data for the main QC screen
 * 
 * @author Steve Jones
 *
 */
public class DataScreenBean extends BaseManagedBean {

<<<<<<< HEAD
	static {
		FORM_NAME = "dataScreen";
	}

	public static final String CURRENT_FILE_SESSION_ATTRIBUTE = "currentFile";
	
	/**
	 * Navigation result to display the QC screen
	 */
=======
>>>>>>> 26ae002b
	public static final String PAGE_START = "data_screen";
	
	/**
	 * Navigation result to display the file list
	 */
	public static final String PAGE_END = "file_list";
	
	/**
	 * Indicator for HTML controls for the plot configuration popup
	 */
	private static final String POPUP_PLOT = "plot";
	
	/**
	 * Indicator for HTML controls for the map configuration popup
	 */
	private static final String POPUP_MAP = "map";
	
	/**
	 * The database ID of the data file being QCed
	 */
	private long fileId;
	
	/**
	 * The details of the file being edited
	 */
	private FileInfo fileDetails = null;
	
	/**
	 * The data columns being used in the left plot.
	 * 
	 * <p>
	 *   The columns are stored as a semi-colon separated list. The first
	 *   column is the X axis, and all subsequent columns will be displayed on the Y axis.
	 *   The Javascript on the user interface will be responsible for ensuring that
	 *   the columns are set appropriately; the bean will not perform any checks.
	 * </p>
	 */
	private String leftPlotColumns = null;
	
	/**
	 * The data for the left plot.
	 * 
	 * <p>
	 *   The data is stored as a JSON string, which will be parsed by the Javascript on
	 *   the user interface.
	 * </p>
	 * @see #generateLeftPlotData()
	 * @see #getPlotData(List)
	 */
	private String leftPlotData = null;
	
<<<<<<< HEAD
	/**
	 * The data columns being used in the right plot.
	 * 
	 * <p>
	 *   The columns are stored as a semi-colon separated list. The first
	 *   column is the X axis, and all subsequent columns will be displayed on the Y axis.
	 *   The Javascript on the user interface will be responsible for ensuring that
	 *   the columns are set appropriately; the bean will not perform any checks.
	 * </p>
	 */
=======
	private String leftPlotNames = null;
	
>>>>>>> 26ae002b
	private String rightPlotColumns = null;
	
	/**
	 * The data for the right plot.
	 *
	 * <p>
	 *   The data is stored as a JSON string, which will be parsed by the Javascript on
	 *   the user interface.
	 * </p>
	 * @see #generateRightPlotData()
	 * @see #getPlotData(List)
	 */
	private String rightPlotData = null;
	
<<<<<<< HEAD
	/**
	 * The type of CO<sub>2</sub> measurements being viewed.
	 * Can only be one of {@link RunType#RUN_TYPE_WATER} or {@link RunType#RUN_TYPE_ATMOSPHERIC}.
	 * The behaviour of the application if this is set to any other value is undefined.
	 */
=======
	private String rightPlotNames = null;
	
>>>>>>> 26ae002b
	private int co2Type = RunType.RUN_TYPE_WATER;
	
	/**
	 * Indicates that records with the specified flags will also be included in the plot/map.
	 * 
	 * <p>
	 * 	By default, only records with the flags:
	 * </p>
	 * <ul>
	 *   <li>{@link Flag#VALUE_GOOD}</li>
	 *   <li>{@link Flag#VALUE_ASSUMED_GOOD}</li>
	 *   <li>{@link Flag#VALUE_QUESTIONABLE}</li>
	 *   <li>{@link Flag#VALUE_NEEDED}</li>
	 * </ul>
	 * 
	 * <p>
	 *   are displayed in plots and maps. Records with
	 *   other flags can be included if they are added
	 *   to this field.
	 * </p>
	 */
	private List<String> optionalFlags = null;
	
	/**
	 * The current table mode, which indicates which columns are to be displayed
	 */
	private String tableMode = "basic";
	
<<<<<<< HEAD
	/**
	 * The data for the table.
	 * 
	 * <p>
	 *   The table data is loaded dynamically from the server in chunks,
	 *   so the entire data set does not need to be loaded in one go. This
	 *   field will only contain the data for the currently visible chunk.
	 * </p>
	 */
	private String tableData = null;
	
	/**
	 * The list of table rows that are currently selected.
	 * 
	 * <p>
	 *   The list of rows is stored as a comma-separated list of row numbers from the data file.
	 * </p>
	 */
=======
	private String tableJsonData = null;

	private int tableDataDraw;		

	private int tableDataStart;		

	private int tableDataLength;		

	private int recordCount = -1;	

>>>>>>> 26ae002b
	private String selectedRows = null;
	
	/**
	 * The WOCE comment entered by the user. This will be applied to the selected records
	 * when {@link #applyWoceFlag()} is called.
	 */
	private String woceComment = null;
	
	/**
	 * The WOCE flag selected by the user. This will be applied to the selected records
	 * when {@link #applyWoceFlag()} is called.
	 */
	private int woceFlag = Flag.VALUE_NEEDED;
	
<<<<<<< HEAD
	/**
	 * The instrument that recorded the current data file
	 */
	Instrument instrument;
=======
	private Instrument instrument;

	private boolean dirty = false;
>>>>>>> 26ae002b
	
	/**
	 * Required basic constructor. This does nothing: all the actual construction
	 * is done in {@link #start()}.
	 */
	public DataScreenBean() {
		// Do nothing
	}

	/**
	 * Initialises the bean with the details of the selected data file.
	 * Any data from previous data files is removed first.
	 * @return The navigation to the QC screen
	 * @throws Exception If any errors occur
	 */
	public String start() throws Exception {
		clearData();
		loadFileDetails();
		
		// Temporarily always show Bad flags
		List<String> badFlags = new ArrayList<String>(1);
		badFlags.add("4");
		setOptionalFlags(badFlags);
		
		return PAGE_START;
	}
	
<<<<<<< HEAD
	/**
	 * Clears all file data when QC for a data file is finished.
	 * @return The navigation to the data file list
	 */
	public String end() {
=======
	public String end() throws Exception {
		
		if (dirty) {
			Map<String, String> parameters = new HashMap<String, String>(1);
			parameters.put(FileJob.FILE_ID_KEY, String.valueOf(fileId));
			
			DataSource dataSource = ServletUtils.getDBDataSource();
			Connection conn = dataSource.getConnection();
			
			JobManager.addJob(conn, getUser(), FileInfo.getJobClass(FileInfo.JOB_CODE_REDUCTION), parameters);
			DataFileDB.setCurrentJob(conn, fileId, FileInfo.JOB_CODE_REDUCTION);
		}
		
>>>>>>> 26ae002b
		clearData();
		return PAGE_END;
	}
	
	/**
	 * Clears all data regarding the current data file from the bean
	 */
	private void clearData() {
		fileDetails = null;
		leftPlotColumns = null;
		leftPlotData = null;
		rightPlotColumns = null;
		rightPlotData = null;
		optionalFlags = null;
		tableJsonData = null;
		recordCount = -1;
		dirty = false;
	}
	
	/**
	 * Returns the database ID of the current data file
	 * @return The database ID of the data file
	 */
	public long getFileId() {
		return fileId;
	}
	
	/**
	 * Set the database ID of the current data file
	 * @param fileId The database ID of the data file
	 */
	public void setFileId(long fileId) {
		this.fileId = fileId;
	}
	
	/**
	 * Get the file details of the current data file
	 * @return The file details
	 */
	public FileInfo getFileDetails() {
		return fileDetails;
	}
	
	/**
	 * Get the columns to be displayed in the left plot.
	 * @return The columns for the left plot
	 * @see #leftPlotColumns
	 */
	public String getLeftPlotColumns() {
		return leftPlotColumns;
	}
	
	/**
	 * Set the columns to be displayed in the left plot.
	 * @param leftPlotColumns The columns for the left plot
	 * @see #leftPlotColumns
	 */
	public void setLeftPlotColumns(String leftPlotColumns) {
		this.leftPlotColumns = leftPlotColumns;
	}
	
	/**
	 * Get the data for the left plot.
	 * @return The data for the left plot
	 * @see #leftPlotData
	 */
	public String getLeftPlotData() {
		return leftPlotData;
	}
	
	/**
	 * Set the data for the left plot.
	 * @param leftPlotData The data for the left plot
	 * @see #leftPlotData
	 */
	public void setLeftPlotData(String leftPlotData) {
		this.leftPlotData = leftPlotData;
	}
	
<<<<<<< HEAD
	/**
	 * Get the columns to be displayed in the right plot.
	 * @return The columns for the right plot
	 * @see #rightPlotColumns
	 */
=======
	public String getLeftPlotNames() {
		return leftPlotNames;
	}
	
	public void setLeftPlotNames(String leftPlotNames){
		this.leftPlotNames = leftPlotNames;
	}
	
>>>>>>> 26ae002b
	public String getRightPlotColumns() {
		return rightPlotColumns;
	}
	
	/**
	 * Set the columns to be displayed in the right plot.
	 * @param rightPlotColumns The columns for the right plot
	 * @see #rightPlotColumns
	 */
	public void setRightPlotColumns(String rightPlotColumns) {
		this.rightPlotColumns = rightPlotColumns;
	}
	
	/**
	 * Get the data for the right plot.
	 * @return The data for the right plot
	 * @see #rightPlotData
	 */
	public String getRightPlotData() {
		return rightPlotData;
	}
	
	/**
	 * Set the data for the right plot.
	 * @param rightPlotData The data for the right plot
	 * @see #rightPlotData
	 */
	public void setRightPlotData(String rightPlotData) {
		this.rightPlotData = rightPlotData;
	}
	
<<<<<<< HEAD
	/**
	 * Get the type of CO<sub>2</sub> measurement being displayed.
	 * Will be one of {@link RunType#RUN_TYPE_WATER} or {@link RunType#RUN_TYPE_ATMOSPHERIC}.
	 * @return The type of measurement being displayed
	 */
=======
	public String getRightPlotNames() {
		return rightPlotNames;
	}
	
	public void setRightPlotNames(String rightPlotNames){
		this.rightPlotNames = rightPlotNames;
	}
	
>>>>>>> 26ae002b
	public int getCo2Type() {
		return co2Type;
	}
	
	/**
	 * Get the type of CO<sub>2</sub> measurement to be displayed.
	 * Must be one of {@link RunType#RUN_TYPE_WATER} or {@link RunType#RUN_TYPE_ATMOSPHERIC}.
	 * The behaviour of the user interface is undefined if this is set to anything else.
	 * 
	 * @param co2Type The type of measurement
	 */
	public void setCo2Type(int co2Type) {
		this.co2Type = co2Type;
	}
	
	/**
	 * Get the list of flags for display of records in addition to the default set.
	 * @return The list of additional flags
	 * @see #optionalFlags
	 */
	public List<String> getOptionalFlags() {
		return optionalFlags;
	}
	
	/**
	 * Set the list of flags for display of records in addition to the default set.
	 * @param optionalFlags The list of additional flags
	 * @see #optionalFlags
	 */
	public void setOptionalFlags(List<String> optionalFlags) {
		if (optionalFlags.contains(String.valueOf(Flag.VALUE_BAD)) && !optionalFlags.contains(String.valueOf(Flag.VALUE_FATAL))) {
			optionalFlags.add(String.valueOf(Flag.VALUE_FATAL));
		}
		
		this.optionalFlags = optionalFlags;
		
		// Reset the record count, so it is retrieved from the database again.		
		recordCount = -1;
	}
	
	/**
	 * Get the table display mode. This determines which columns are displayed in the table.
	 * @return The table display mode.
	 */
	public String getTableMode() {
		return tableMode;
	}
	
	/**
	 * Set the table display mode. This determines which columns are displayed in the table.
	 * @param tableMode The table display mode
	 */
	public void setTableMode(String tableMode) {
		this.tableMode = tableMode;
	}
	
<<<<<<< HEAD
	/**
	 * Get the currently loaded data for the table.
	 * @return The table data
	 * @see #tableData
	 */
	public String getTableData() {
		return tableData;
	}
	
	/**
	 * Set the currently loaded data for the table.
	 * @param tableData The table data
	 * @see #tableData
	 */
	public void setTableData(String tableData) {
		this.tableData = tableData;
	}
	
	/**
	 * Get the set of selected table rows. See {@link #selectedRows}.
	 * @return The selected rows.
	 * @see #selectedRows
	 */
=======
	public String getTableJsonData() {
 		return tableJsonData;		
 	}
	
 	public void setTableJsonData(String tableJsonData) {
 		this.tableJsonData = tableJsonData;
 	}		
 
 	public int getTableDataDraw() {		
		return tableDataDraw;		
	}		
			
	public void setTableDataDraw(int tableDataDraw) {		
		this.tableDataDraw = tableDataDraw;		
	}		
			
	public int getTableDataStart() {		
		return tableDataStart;		
	}		
			
	public void setTableDataStart(int tableDataStart) {		
		this.tableDataStart = tableDataStart;		
	}		
			
	public int getTableDataLength() {		
		return tableDataLength;		
	}		
			
	public void setTableDataLength(int tableDataLength) {		
		this.tableDataLength = tableDataLength;		
	}		
			
	public int getRecordCount() {		
		return recordCount;		
	}
  			  	
	public void setRecordCount(int recordCount) {
		this.recordCount = recordCount;
  	}
 
>>>>>>> 26ae002b
	public String getSelectedRows() {
		return selectedRows;
	}
	
	/**
	 * Set the selected table rows.
	 * @param selectedRows The selected rows
	 * @see #selectedRows
	 */
	public void setSelectedRows(String selectedRows) {
		this.selectedRows = selectedRows;
	}
	
	/**
	 * Get the WOCE comment entered by the user.
	 * @return The WOCE comment
	 */
	public String getWoceComment() {
		return woceComment;
	}
	
	/**
	 * Record the WOCE comment entered by the user
	 * @param woceComment The WOCE comment
	 */
	public void setWoceComment(String woceComment) {
		this.woceComment = woceComment;
	}
	
	/**
	 * Get the WOCE flag selected by the user
	 * @return The WOCE flag
	 */
	public int getWoceFlag() {
		return woceFlag;
	}
	
	/**
	 * Record the WOCE flag selected by the user
	 * @param woceFlag The WOCE flag
	 */
	public void setWoceFlag(int woceFlag) {
		this.woceFlag = woceFlag;
	}
	
	/**
	 * Load details of the selected data file into the bean.
	 * 
	 * This only loads details used for referencing the data file and its
	 * general details; the actual data for the plots and table will be loaded
	 * dynamically at a later stage.
	 * 
	 * @throws MissingParamException If any parameters to the underlying data retrieval calls are missing
	 * @throws DatabaseException If a database error occurs
	 * @throws ResourceException If the application resources cannot be accessed
	 * @throws RecordNotFoundException If the selected data file (or any of its related records) cannot be found
	 */
	private void loadFileDetails() throws MissingParamException, DatabaseException, ResourceException, RecordNotFoundException {
		fileDetails = DataFileDB.getFileDetails(ServletUtils.getDBDataSource(), fileId);
		DataFileDB.touchFile(ServletUtils.getDBDataSource(), fileId);
		instrument = InstrumentDB.getInstrumentByFileId(ServletUtils.getDBDataSource(), fileId);
	}
	
	/**
	 * Generate the check boxes to select columns for the data plots.
	 * @return The HTML for the check boxes
	 * @throws MissingParamException If any parameters for underlying data retrieval calls are missing
	 * @throws DatabaseException If a database error occurs
	 * @throws RecordNotFoundException If any required database records are mising
	 * @throws ResourceException If the application resources cannot be accessed
	 */
	public String getPlotPopupEntries() throws MissingParamException, DatabaseException, RecordNotFoundException, ResourceException {
		
		Instrument instrument = InstrumentDB.getInstrument(ServletUtils.getDBDataSource(), fileDetails.getInstrumentId());
		
		StringBuffer output = new StringBuffer();
		
		output.append("<table><tr>");
		
		// First column
		output.append("<td><table>");
		
		output.append(makePlotCheckbox("datetime", "dateTime", "Date/Time"));
		output.append(makePlotCheckbox("longitude", "longitude", "Longitude"));
		output.append(makePlotCheckbox("latitude", "latitude", "Latitude"));

		// Intake temperature
		if (instrument.getIntakeTempCount() == 1) {
			output.append(makePlotCheckbox("intakeTemp", "intakeTempMean", "Intake Temperature"));
		} else {
			output.append("<tr><td colspan=\"2\" class=\"minorHeading\">Intake Temperature:</td></tr>");
			output.append("<tr><td></td><td><table>");

			output.append(makePlotCheckbox("intakeTemp", "intakeTempMean", "Mean"));
			
			if (instrument.hasIntakeTemp1()) {
				output.append(makePlotCheckbox("intakeTemp", "intakeTemp1", instrument.getIntakeTempName1()));
			}
			
			if (instrument.hasIntakeTemp2()) {
				output.append(makePlotCheckbox("intakeTemp", "intakeTemp2", instrument.getIntakeTempName2()));
			}
			
			if (instrument.hasIntakeTemp3()) {
				output.append(makePlotCheckbox("intakeTemp", "intakeTemp3", instrument.getIntakeTempName3()));
			}
			
			output.append("</table></td></tr>");
		}

		// Salinity
		if (instrument.getSalinityCount() == 1) {
			output.append(makePlotCheckbox("salinity", "salinityMean", "Salinity"));
		} else {
			output.append("<tr><td colspan=\"2\" class=\"minorHeading\">Salinity:</td></tr>");
			output.append("<tr><td></td><td><table>");

			output.append(makePlotCheckbox("salinity", "salinityMean", "Mean"));
			
			if (instrument.hasSalinity1()) {
				output.append(makePlotCheckbox("salinity", "salinity1", instrument.getSalinityName1()));
			}
			
			if (instrument.hasSalinity2()) {
				output.append(makePlotCheckbox("salinity", "salinity2", instrument.getSalinityName2()));
			}
			
			if (instrument.hasSalinity3()) {
				output.append(makePlotCheckbox("salinity", "salinity3", instrument.getSalinityName3()));
			}

			output.append("</table></td></tr>");
		}
		
		// End of first column/start of second
		output.append("</table></td><td><table>");
		
		boolean flowSensor = false;
		
		if (instrument.getAirFlowCount() > 0) {
			flowSensor = true;
			
			output.append("<tr><td colspan=\"2\" class=\"minorHeading\">Air Flow:</td></tr>");
			output.append("<tr><td></td><td><table>");
			
			if (instrument.hasAirFlow1()) {
				output.append(makePlotCheckbox("airFlow", "airFlow1", instrument.getAirFlowName1()));
			}
			
			if (instrument.hasAirFlow2()) {
				output.append(makePlotCheckbox("airFlow", "airFlow2", instrument.getAirFlowName2()));
			}
			
			if (instrument.hasAirFlow3()) {
				output.append(makePlotCheckbox("airFlow", "airFlow3", instrument.getAirFlowName3()));
			}
			
			output.append("</table></td></tr>");
		}
		
		if (instrument.getWaterFlowCount() > 0) {
			flowSensor = true;
			
			output.append("<tr><td colspan=\"2\" class=\"minorHeading\">Water Flow:</td></tr>");
			output.append("<tr><td></td><td><table>");
			
			if (instrument.hasWaterFlow1()) {
				output.append(makePlotCheckbox("waterFlow", "waterFlow1", instrument.getWaterFlowName1()));
			}
			
			if (instrument.hasWaterFlow2()) {
				output.append(makePlotCheckbox("waterFlow", "waterFlow2", instrument.getWaterFlowName2()));
			}
			
			if (instrument.hasWaterFlow3()) {
				output.append(makePlotCheckbox("waterFlow", "waterFlow3", instrument.getWaterFlowName3()));
			}
			
			output.append("</table></td></tr>");
		}
		
		if (flowSensor) {
			// End of 2nd column/start of 3rd
			output.append("</table></td><td><table>");
		}

		// Equilibrator temperature
		if (instrument.getEqtCount() == 1) {
			output.append(makePlotCheckbox("eqt", "eqtMean", "Equilibrator Temperature"));
		} else {
			output.append("<tr><td colspan=\"2\" class=\"minorHeading\">Equilibrator Temperature:</td></tr>");
			output.append("<tr><td></td><td><table>");
			
			output.append(makePlotCheckbox("eqt", "eqtMean", "Mean"));
			
			if (instrument.hasEqt1()) {
				output.append(makePlotCheckbox("eqt", "eqt1", instrument.getEqtName1()));
			}
			
			if (instrument.hasEqt2()) {
				output.append(makePlotCheckbox("eqt", "eqt2", instrument.getEqtName2()));
			}
			
			if (instrument.hasEqt3()) {
				output.append(makePlotCheckbox("eqt", "eqt3", instrument.getEqtName3()));
			}
			
			output.append("</table></td></tr>");
		}
		
		// Delta T
		output.append(makePlotCheckbox("deltaT", "deltaT", "Δ Temperature"));

		// Equilibrator Pressure
		if (instrument.getEqpCount() == 1) {
			output.append(makePlotCheckbox("eqp", "eqpMean", "Equilibrator Pressure"));
		} else {
			output.append("<tr><td colspan=\"2\" class=\"minorHeading\">Equilibrator Pressure:</td></tr>");
			output.append("<tr><td></td><td><table>");

			output.append(makePlotCheckbox("eqp", "eqpMean", "Mean"));
			
			if (instrument.hasEqp1()) {
				output.append(makePlotCheckbox("eqp", "eqp1", instrument.getEqpName1()));
			}
			
			if (instrument.hasEqp2()) {
				output.append(makePlotCheckbox("eqp", "eqp2", instrument.getEqpName2()));
			}
			
			if (instrument.hasEqp3()) {
				output.append(makePlotCheckbox("eqp", "eqp3", instrument.getEqpName3()));
			}

			output.append("</table></td></tr>");
		}
		
		// Atmospheric Pressure
		/*
		 * We'll put this in when we get to doing atmospheric stuff.
		 * It needs to specify whether it's measured or from external data
		 * 
		output.append(makePlotCheckbox("atmosPressure", "atmospressure", "Atmospheric Pressure"));
		output.append("</td><td>Atmospheric Pressure</td></tr>");
		*/
		
		// xH2O
		output.append("<tr><td colspan=\"2\" class=\"minorHeading\">xH<sub>2</sub>O:</td></tr>");
		output.append("<tr><td></td><td><table>");

		output.append(makePlotCheckbox("xh2o", "xh2oMeasured", "Measured"));
		output.append(makePlotCheckbox("xh2o", "xh2oTrue", "True"));
		
		output.append("</table></td></tr>");

		// pH2O
		output.append(makePlotCheckbox("pH2O", "pH2O", "pH<sub>2</sub>O"));

		// End of 3rd column/Start of 4th column
		output.append("</table></td><td><table>");

		// CO2
		output.append("<tr><td colspan=\"2\" class=\"minorHeading\">CO<sub>2</sub>:</td></tr>");
		output.append("<tr><td></td><td><table>");

		output.append(makePlotCheckbox("co2", "co2Measured", "Measured"));

		if (!instrument.getSamplesDried()) {
			output.append(makePlotCheckbox("co2", "co2Dried", "Dried"));
		}

		output.append(makePlotCheckbox("co2", "co2Calibrated", "Calibrated"));
		output.append(makePlotCheckbox("co2", "pCO2TEDry", "pCO<sub>2</sub> TE Dry"));
		output.append(makePlotCheckbox("co2", "pCO2TEWet", "pCO<sub>2</sub> TE Wet"));
		output.append(makePlotCheckbox("co2", "fCO2TE", "fCO<sub>2</sub> TE"));
		output.append(makePlotCheckbox("co2", "fCO2Final", "fCO<sub>2</sub> Final"));

		output.append("</table></td></tr>");

		// End of column 4
		output.append("</td></table>");
		
		// End of outer table
		output.append("</tr></table>");
		
		return output.toString();
	}
	
	/**
	 * Generate the HTML for a checkbox in the plot column selection popup
	 * @param group The group that will contain the checkbox
	 * @param field The name of the column
	 * @param label The label for the checkbox
	 * @return The checkbox HTML
	 */
	private String makePlotCheckbox(String group, String field, String label) {
		return makeCheckbox(POPUP_PLOT, group, field, label);
	}
	
	/**
	 * Generate the HTML for a checkbox in the map column selection popup
	 * @param group The group that will contain the checkbox
	 * @param field The name of the column
	 * @param label The label for the checkbox
	 * @return The checkbox HTML
	 */
	private String makeMapCheckbox(String group, String field, String label) {
		return makeCheckbox(POPUP_MAP, group, field, label);
	}
	
	/**
	 * Generate the HTML for a column selection checkbox
	 * @param popupType Either {@link #POPUP_PLOT} or {@link #POPUP_MAP}
	 * @param group The group that will contain the checkbox
	 * @param field The name of the column
	 * @param label The label for the checkbox
	 * @return The checkbox HTML
	 */
	private String makeCheckbox(String popupType, String group, String field, String label) {

		String inputID = popupType + "_" + group + "_" + field;
		
		StringBuffer checkbox = new StringBuffer();
		checkbox.append("<tr><td><input type=\"checkbox\" id=\"");
		checkbox.append(inputID);
		checkbox.append("\" value=\"");
		checkbox.append(field);
		checkbox.append("\"/></td><td><label for=\"");
		checkbox.append(inputID);
		checkbox.append("\">");
		checkbox.append(label);
		checkbox.append("</label></td></tr>");
		
		return checkbox.toString();
	}
	
	/**
	 * Generate the data for the left plot. See {@link #getPlotData(List)}.
	 * @see #getPlotData(List)
	 */
	public void generateLeftPlotData() {
		List<String> columns = StringUtils.delimitedToList(leftPlotColumns);
		setLeftPlotData(getPlotData(columns));
		setLeftPlotNames(makePlotNames(columns));
	}

	/**
	 * Generate the data for the right plot.
	 * @see #getPlotData(List)
	 */
	public void generateRightPlotData() {
		List<String> columns = StringUtils.delimitedToList(rightPlotColumns);
		setRightPlotData(getPlotData(columns)); 
		setRightPlotNames(makePlotNames(columns));
	}
	
	/**
	 * Retrieve the data for a plot from the database as a JSON string.
	 * @param columns The list of columns for the plot. The first column will be for the X axis, and the subsequent columns will be display on the Y axis.
	 * @return The plot data
	 */
	private String getPlotData(List<String> columns) {
		
		String output;
		
		try {
			DataSource dataSource = ServletUtils.getDBDataSource();
			
			// Add in the row number and flags as the first Y-axis columns. We need it for syncing the graphs and the table
			// The list returned from delimitedToList does not allow inserting, so we have to do it the hard way.
			List<String> submittedColumnList = new ArrayList<String>(columns.size() + 1);
			
			// Add the X axis
			submittedColumnList.add(columns.get(0));
			
			// Now the row number
			submittedColumnList.add("row");
			
			// Add QC and WOCE flags
			submittedColumnList.add("qcFlag");
			submittedColumnList.add("woceFlag");
			
			// And the Y axis columns
			submittedColumnList.addAll(columns.subList(1, columns.size()));
			
			output = FileDataInterrogator.getJsonDataArray(dataSource, fileId, co2Type, submittedColumnList, getIncludeFlags(), 1, 0, true, false);
		} catch (Exception e) {
			e.printStackTrace();
			output = "***ERROR: " + e.getMessage();
		}
		
		return output;
	}

	/**
	 * Retrieve the data for the table from the database as a JSON string.
	 * The data is stored in {@link #tableData}.
	 */
	public void generateTableData() {

		try {
			DataSource dataSource = ServletUtils.getDBDataSource();
			
			if (recordCount < 0) {		
				setRecordCount(FileDataInterrogator.getRecordCount(dataSource, fileId, co2Type, getIncludeFlags()));
			}
			
			List<String> columns = new ArrayList<String>();
			columns.add("dateTime");
			columns.add("row");
			columns.add("longitude");
			columns.add("latitude");
			
			if (instrument.getIntakeTempCount() == 1) {
				columns.add("intakeTempMean");
			} else {
				if (instrument.hasIntakeTemp1()) {
					columns.add("intakeTemp1");
				}
				if (instrument.hasIntakeTemp2()) {
					columns.add("intakeTemp2");
				}
				if (instrument.hasIntakeTemp3()) {
					columns.add("intakeTemp3");
				}
				
				columns.add("intakeTempMean");
			}
			
			if (instrument.getSalinityCount() == 1) {
				columns.add("salinityMean");
			} else {
				if (instrument.hasSalinity1()) {
					columns.add("salinity1");
				}
				if (instrument.hasSalinity2()) {
					columns.add("salinity2");
				}
				if (instrument.hasSalinity3()) {
					columns.add("salinity3");
				}
				
				columns.add("salinityMean");
			}
			
			if (instrument.hasAirFlow1()) {
				columns.add("air_flow_1");
			}
			if (instrument.hasAirFlow2()) {
				columns.add("air_flow_2");
			}
			if (instrument.hasAirFlow3()) {
				columns.add("air_flow_3");
			}

			if (instrument.hasWaterFlow1()) {
				columns.add("water_flow_1");
			}
			if (instrument.hasWaterFlow2()) {
				columns.add("water_flow_2");
			}
			if (instrument.hasWaterFlow3()) {
				columns.add("water_flow_3");
			}
			
			if (instrument.getEqtCount() == 1) {
				columns.add("eqtMean");
			} else {
				if (instrument.hasEqt1()) {
					columns.add("eqt1");
				}
				if (instrument.hasEqt2()) {
					columns.add("eqt2");
				}
				if (instrument.hasEqt3()) {
					columns.add("eqt3");
				}
				
				columns.add("eqtMean");
			}
			
			columns.add("deltaT");
			
			if (instrument.getEqpCount() == 1) {
				columns.add("eqpMean");
			} else {
				if (instrument.hasEqp1()) {
					columns.add("eqp1");
				}
				if (instrument.hasEqp2()) {
					columns.add("eqp2");
				}
				if (instrument.hasEqp3()) {
					columns.add("eqp3");
				}
				
				columns.add("eqtMean");
			}
			
			columns.add("atmosPressure");
			columns.add("xh2oMeasured");
			columns.add("xh2oTrue");
			columns.add("pH2O");
			columns.add("co2Measured");
			columns.add("co2Dried");
			columns.add("co2Calibrated");
			columns.add("pCO2TEDry");
			columns.add("pCO2TEWet");
			columns.add("fCO2TE");
			columns.add("fCO2Final");
			columns.add("qcFlag");
			columns.add("qcMessage");
			columns.add("woceFlag");
			columns.add("woceMessage");
			
			setTableJsonData(FileDataInterrogator.getJsonDataObjects(dataSource, fileId, co2Type, columns, getIncludeFlags(), tableDataStart, tableDataLength, true, true, true));
		} catch (Exception e) {
			e.printStackTrace();
			setTableJsonData("***ERROR: " + e.getMessage());
		}
	}
	
	/**
	 * Retrieve the list of column headings for the data table. The result is a JSON string representing a Javascript array.
	 * @return The list of column headings
	 */
	public String getTableHeadings() {

		StringBuffer output = new StringBuffer('[');
		
		output.append("['Date/Time', 'Row', 'Longitude', 'Latitude', ");
			
		if (instrument.getIntakeTempCount() == 1) {
			output.append("'Intake Temp', ");
		} else {
			if (instrument.hasIntakeTemp1()) {
				output.append("'Intake Temp:<br/>");
				output.append(instrument.getIntakeTempName1());
				output.append("', ");
			}
			if (instrument.hasIntakeTemp2()) {
				output.append("'Intake Temp:<br/>");
				output.append(instrument.getIntakeTempName2());
				output.append("', ");
			}
			if (instrument.hasIntakeTemp3()) {
				output.append("'Intake Temp:<br/>");
				output.append(instrument.getIntakeTempName3());
				output.append("', ");
			}
			
			output.append("'Intake Temp:<br/>Mean', ");
		}
			
		if (instrument.getSalinityCount() == 1) {
			output.append("'Salinity', ");
		} else {
			if (instrument.hasSalinity1()) {
				output.append("'Salinity:<br/>");
				output.append(instrument.getSalinityName1());
				output.append("', ");
			}
			if (instrument.hasSalinity2()) {
				output.append("'Salinity:<br/>");
				output.append(instrument.getSalinityName2());
				output.append("', ");
			}
			if (instrument.hasSalinity3()) {
				output.append("'Salinity:<br/>");
				output.append(instrument.getSalinityName3());
				output.append("', ");
			}
			
			output.append("'Salinity:<br/>Mean', ");
		}
		
		if (instrument.hasAirFlow1()) {
			output.append("'Air Flow:<br/>");
			output.append(instrument.getAirFlowName1());
			output.append("', ");
		}
		if (instrument.hasAirFlow2()) {
			output.append("'Air Flow:<br/>");
			output.append(instrument.getAirFlowName2());
			output.append("', ");
		}
		if (instrument.hasAirFlow3()) {
			output.append("'Air Flow:<br/>");
			output.append(instrument.getAirFlowName3());
			output.append("', ");
		}

		if (instrument.hasWaterFlow1()) {
			output.append("'Water Flow:<br/>");
			output.append(instrument.getWaterFlowName1());
			output.append("', ");
		}
		if (instrument.hasWaterFlow2()) {
			output.append("'Water Flow:<br/>");
			output.append(instrument.getWaterFlowName2());
			output.append("', ");
		}
		if (instrument.hasWaterFlow3()) {
			output.append("'Water Flow:<br/>");
			output.append(instrument.getWaterFlowName3());
			output.append("', ");
		}

		if (instrument.getEqtCount() == 1) {
			output.append("'Equil. Temp', ");
		} else {
			if (instrument.hasEqt1()) {
				output.append("'Equil. Temp:<br/>");
				output.append(instrument.getEqtName1());
				output.append("', ");
			}
			if (instrument.hasEqt2()) {
				output.append("'Equil. Temp:<br/>");
				output.append(instrument.getEqtName2());
				output.append("', ");
			}
			if (instrument.hasEqt3()) {
				output.append("'Equil. Temp:<br/>");
				output.append(instrument.getEqtName3());
				output.append("', ");
			}
			
			output.append("'Equil. Temp:<br/>Mean', ");
		}
		
		output.append("'Δ Temperature', ");

		if (instrument.getEqpCount() == 1) {
			output.append("'Equil. Pressure', ");
		} else {
			if (instrument.hasEqp1()) {
				output.append("'Equil. Pressure:<br/>");
				output.append(instrument.getEqpName1());
				output.append("', ");
			}
			if (instrument.hasEqp2()) {
				output.append("'Equil. Pressure:<br/>");
				output.append(instrument.getEqpName2());
				output.append("', ");
			}
			if (instrument.hasEqp3()) {
				output.append("'Equil. Pressure:<br/>");
				output.append(instrument.getEqpName3());
				output.append("', ");
			}
			
			output.append("'Equil. Pressure:<br/>Mean', ");
		}

		output.append("'Atmos. Pressure', 'xH₂O (Measured)', 'xH₂O (True)', 'pH₂O', 'CO₂ Measured', 'CO₂ Dried', 'CO₂ Calibrated', 'pCO₂ TE Dry', "
				+ "'pCO₂ TE Wet', 'fCO₂ TE', 'fCO₂ Final', 'QC Flag', 'QC Message', 'WOCE Flag', 'WOCE Message']");
		
		return output.toString();
	}

	/**
	 * Generate the list of WOCE flags that will be used to select records to be displayed on the data screen.
	 * Includes the default set of flags plus any other set in {@link #optionalFlags}.
	 * @return The list of flags
	 * @see uk.ac.exeter.QCRoutines.messages.Flag
	 */
	private List<Integer> getIncludeFlags() {
		List<Integer> includeFlags = new ArrayList<Integer>();
		includeFlags.add(Flag.VALUE_GOOD);
		includeFlags.add(Flag.VALUE_ASSUMED_GOOD);
		includeFlags.add(Flag.VALUE_QUESTIONABLE);
		includeFlags.add(Flag.VALUE_NEEDED);
		
		if (null != optionalFlags) {
			for (String optionalFlag : optionalFlags) {
				includeFlags.add(Integer.parseInt(optionalFlag));
			}
		}
		
		return includeFlags;
	}
	
	/**
	 * Retrieve the details of the instrument for the current data file
	 * @return The instrument details
	 */
	public Instrument getInstrument() {
		return instrument;
	}
	
	/**
	 * Apply the automatically generated QC flags to the rows selected in the table
	 */
	public void acceptQCFlags() {
		try {
			QCDB.acceptQCFlags(ServletUtils.getDBDataSource(), fileId, getSelectedRows());
			dirty = true;
		} catch (Exception e) {
			e.printStackTrace();
		}
	}
	
	/**
	 * Apply the entered WOCE flag and comment to the rows selected in the table
	 */
	public void applyWoceFlag() {
		try {
			QCDB.setWoceFlags(ServletUtils.getDBDataSource(), fileId, getSelectedRows(), getWoceFlag(), getWoceComment());
			dirty = true;
		} catch (Exception e) {
			e.printStackTrace();
		}
	}

	@Override
	protected String getFormName() {
		return "dataScreen";
	}
	
	/**
	 * 
	 * @param columns
	 * @return
	 * @see #getPlotData(List)
	 */
	private String makePlotNames(List<String> columns) {

		List<String> output = new ArrayList<String>(columns.size());
		
		// The first column is the X axis
		output.add(getPlotSeriesName(columns.get(0)));
		
		// Next are the row, QC Flag and WOCE Flag. These are fixed internal series
		// That are never displayed.
		output.add("Row");
		output.add("QC Flag");
		output.add("WOCE Flag");
		
		// Now the rest of the columns
		for (int i = 1; i < columns.size(); i++) {
			output.add(getPlotSeriesName(columns.get(i)));
		}
		
		return StringUtils.listToDelimited(output);
	}


	private String getPlotSeriesName(String series) {
		
		String result;
		
		switch (series) {
		case "dateTime": {
			result = ("Date/Time");
			break;
		}
		case("longitude"): {
			result = ("Longitude");
			break;
		}
		case("latitude"): {
			result = ("Latitude");
			break;
		}
		case("intakeTemp1"): {
			result = (instrument.getIntakeTempName1());
			break;
		}
		case("intakeTemp2"): {
			result = (instrument.getIntakeTempName2());
			break;
		}
		case("intakeTemp3"): {
			result = (instrument.getIntakeTempName3());
			break;
		}
		case("intakeTempMean"): {
			result = ("Mean Intake Temp");
			break;
		}
		case("salinity1"): {
			result = (instrument.getSalinityName1());
			break;
		}
		case("salinity2"): {
			result = (instrument.getSalinityName2());
			break;
		}
		case("salinity3"): {
			result = (instrument.getSalinityName3());
			break;
		}
		case("salinityMean"): {
			result = ("Mean Salinity");
			break;
		}
		case("eqt1"): {
			result = (instrument.getEqtName1());
			break;
		}
		case("eqt2"): {
			result = (instrument.getEqtName2());
			break;
		}
		case("eqt3"): {
			result = (instrument.getEqtName3());
			break;
		}
		case("eqtMean"): {
			result = ("Mean Equil Temp");
			break;
		}
		case("deltaT"): {
			result = ("Δ Temp");
			break;
		}
		case("eqp1"): {
			result = (instrument.getEqpName1());
			break;
		}
		case("eqp2"): {
			result = (instrument.getEqpName2());
			break;
		}
		case("eqp3"): {
			result = (instrument.getEqpName3());
			break;
		}
		case("eqpMean"): {
			result = ("Mean Equil Pres");
			break;
		}
		case("airFlow1"): {
			result = (instrument.getAirFlowName1());
			break;
		}
		case("airFlow2"): {
			result = (instrument.getAirFlowName2());
			break;
		}
		case("airFlow3"): {
			result = (instrument.getAirFlowName3());
			break;
		}
		case("waterFlow1"): {
			result = (instrument.getWaterFlowName1());
			break;
		}
		case("waterFlow2"): {
			result = (instrument.getWaterFlowName2());
			break;
		}
		case("waterFlow3"): {
			result = (instrument.getWaterFlowName3());
			break;
		}
		case("moistureMeasured"): {
			result = ("Moisture (Measured)");
			break;
		}
		case("moistureTrue"): {
			result = ("Moisture (True)");
			break;
		}
		case("pH2O"): {
			result = ("pH₂O");
			break;
		}
		case("co2Measured"): {
			result = ("Measured CO₂");
			break;
		}
		case("co2Dried"): {
			result = ("Dried CO₂");
			break;
		}
		case("co2Calibrated"): {
			result = ("Calibrated CO₂");
			break;
		}
		case("pCO2TEDry"): {
			result = ("pCO₂ TE Dry");
			break;
		}
		case("pCO2TEWet"): {
			result = ("pCO₂ TE Wet");
			break;
		}
		case("fCO2TE"): {
			result = ("fCO₂ TE");
			break;
		}
		case("fCO2Final"): {
			result = ("Final fCO₂");
			break;
		}
		default: {
			result = ("***UNKNOWN COLUMN " + series + "***");
		}
		}

		return result;
	}
}<|MERGE_RESOLUTION|>--- conflicted
+++ resolved
@@ -34,18 +34,6 @@
  */
 public class DataScreenBean extends BaseManagedBean {
 
-<<<<<<< HEAD
-	static {
-		FORM_NAME = "dataScreen";
-	}
-
-	public static final String CURRENT_FILE_SESSION_ATTRIBUTE = "currentFile";
-	
-	/**
-	 * Navigation result to display the QC screen
-	 */
-=======
->>>>>>> 26ae002b
 	public static final String PAGE_START = "data_screen";
 	
 	/**
@@ -97,7 +85,6 @@
 	 */
 	private String leftPlotData = null;
 	
-<<<<<<< HEAD
 	/**
 	 * The data columns being used in the right plot.
 	 * 
@@ -108,10 +95,6 @@
 	 *   the columns are set appropriately; the bean will not perform any checks.
 	 * </p>
 	 */
-=======
-	private String leftPlotNames = null;
-	
->>>>>>> 26ae002b
 	private String rightPlotColumns = null;
 	
 	/**
@@ -126,16 +109,11 @@
 	 */
 	private String rightPlotData = null;
 	
-<<<<<<< HEAD
 	/**
 	 * The type of CO<sub>2</sub> measurements being viewed.
 	 * Can only be one of {@link RunType#RUN_TYPE_WATER} or {@link RunType#RUN_TYPE_ATMOSPHERIC}.
 	 * The behaviour of the application if this is set to any other value is undefined.
 	 */
-=======
-	private String rightPlotNames = null;
-	
->>>>>>> 26ae002b
 	private int co2Type = RunType.RUN_TYPE_WATER;
 	
 	/**
@@ -164,26 +142,6 @@
 	 */
 	private String tableMode = "basic";
 	
-<<<<<<< HEAD
-	/**
-	 * The data for the table.
-	 * 
-	 * <p>
-	 *   The table data is loaded dynamically from the server in chunks,
-	 *   so the entire data set does not need to be loaded in one go. This
-	 *   field will only contain the data for the currently visible chunk.
-	 * </p>
-	 */
-	private String tableData = null;
-	
-	/**
-	 * The list of table rows that are currently selected.
-	 * 
-	 * <p>
-	 *   The list of rows is stored as a comma-separated list of row numbers from the data file.
-	 * </p>
-	 */
-=======
 	private String tableJsonData = null;
 
 	private int tableDataDraw;		
@@ -194,7 +152,6 @@
 
 	private int recordCount = -1;	
 
->>>>>>> 26ae002b
 	private String selectedRows = null;
 	
 	/**
@@ -209,16 +166,9 @@
 	 */
 	private int woceFlag = Flag.VALUE_NEEDED;
 	
-<<<<<<< HEAD
-	/**
-	 * The instrument that recorded the current data file
-	 */
-	Instrument instrument;
-=======
 	private Instrument instrument;
 
 	private boolean dirty = false;
->>>>>>> 26ae002b
 	
 	/**
 	 * Required basic constructor. This does nothing: all the actual construction
@@ -246,13 +196,6 @@
 		return PAGE_START;
 	}
 	
-<<<<<<< HEAD
-	/**
-	 * Clears all file data when QC for a data file is finished.
-	 * @return The navigation to the data file list
-	 */
-	public String end() {
-=======
 	public String end() throws Exception {
 		
 		if (dirty) {
@@ -266,7 +209,6 @@
 			DataFileDB.setCurrentJob(conn, fileId, FileInfo.JOB_CODE_REDUCTION);
 		}
 		
->>>>>>> 26ae002b
 		clearData();
 		return PAGE_END;
 	}
@@ -346,13 +288,6 @@
 		this.leftPlotData = leftPlotData;
 	}
 	
-<<<<<<< HEAD
-	/**
-	 * Get the columns to be displayed in the right plot.
-	 * @return The columns for the right plot
-	 * @see #rightPlotColumns
-	 */
-=======
 	public String getLeftPlotNames() {
 		return leftPlotNames;
 	}
@@ -361,7 +296,6 @@
 		this.leftPlotNames = leftPlotNames;
 	}
 	
->>>>>>> 26ae002b
 	public String getRightPlotColumns() {
 		return rightPlotColumns;
 	}
@@ -393,13 +327,6 @@
 		this.rightPlotData = rightPlotData;
 	}
 	
-<<<<<<< HEAD
-	/**
-	 * Get the type of CO<sub>2</sub> measurement being displayed.
-	 * Will be one of {@link RunType#RUN_TYPE_WATER} or {@link RunType#RUN_TYPE_ATMOSPHERIC}.
-	 * @return The type of measurement being displayed
-	 */
-=======
 	public String getRightPlotNames() {
 		return rightPlotNames;
 	}
@@ -408,7 +335,6 @@
 		this.rightPlotNames = rightPlotNames;
 	}
 	
->>>>>>> 26ae002b
 	public int getCo2Type() {
 		return co2Type;
 	}
@@ -465,31 +391,6 @@
 		this.tableMode = tableMode;
 	}
 	
-<<<<<<< HEAD
-	/**
-	 * Get the currently loaded data for the table.
-	 * @return The table data
-	 * @see #tableData
-	 */
-	public String getTableData() {
-		return tableData;
-	}
-	
-	/**
-	 * Set the currently loaded data for the table.
-	 * @param tableData The table data
-	 * @see #tableData
-	 */
-	public void setTableData(String tableData) {
-		this.tableData = tableData;
-	}
-	
-	/**
-	 * Get the set of selected table rows. See {@link #selectedRows}.
-	 * @return The selected rows.
-	 * @see #selectedRows
-	 */
-=======
 	public String getTableJsonData() {
  		return tableJsonData;		
  	}
@@ -530,7 +431,6 @@
 		this.recordCount = recordCount;
   	}
  
->>>>>>> 26ae002b
 	public String getSelectedRows() {
 		return selectedRows;
 	}
