--- conflicted
+++ resolved
@@ -72,13 +72,9 @@
 	
 	private int woceFlag = Flag.VALUE_NEEDED;
 	
-<<<<<<< HEAD
 	private Instrument instrument;
-=======
+
 	private boolean dirty = false;
-	
-	Instrument instrument;
->>>>>>> adb0e3c6
 	
 	/**
 	 * Required basic constructor. All the actual construction
