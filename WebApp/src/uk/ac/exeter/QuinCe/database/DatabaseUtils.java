package uk.ac.exeter.QuinCe.database;

import java.sql.Connection;
import java.sql.PreparedStatement;
import java.sql.ResultSet;
import java.sql.SQLException;
import java.util.Arrays;
import java.util.Calendar;
import java.util.List;
import java.util.Locale;
import java.util.TimeZone;

import uk.ac.exeter.QuinCe.utils.DateTimeUtils;

/**
 * A utility class providing useful methods for dealing with
 * database-related objects
 * 
 * @author Steve Jones
 */
public class DatabaseUtils {

	/**
	 * Indicates that this item does not have a database ID, implying
	 * that it is not (yet) stored in the database.
	 */
	public static final int NO_DATABASE_RECORD = -1;
	
	/**
	 * Close a set of {@link java.sql.ResultSet} objects, ignoring any errors
	 * @param results The ResultSets
	 */
	public static void closeResultSets(ResultSet... results) {
		for (ResultSet result : results) {
			if (null != result) {
				try {
					result.close();
				} catch(SQLException e) {
					// Do nothing
				}
			}
		}			
	}
	
	/**
	 * Close a set of {@link java.sql.PreparedStatement} objects, ignoring any errors
	 * @param statements The PreparedStatements
	 */
	public static void closeStatements(List<PreparedStatement> statements) {
		for (PreparedStatement stmt : statements) {
			if (null != stmt) {
				try {
					stmt.close();
				} catch (SQLException e) {
					// Do nothing
				}
			}
		}
	}
	
	/**
	 * Close a set of {@link java.sql.PreparedStatement} objects, ignoring any errors
	 * @param statements The statements
	 */
	public static void closeStatements(PreparedStatement... statements) {
		closeStatements(Arrays.asList(statements));
	}
	
	/**
	 * Close a database connection, ignoring any errors.
<<<<<<< HEAD
	 * All connections have their auto-commit flag set to true.
	 * @param conn The database connection
=======
	 * Any uncommitted changes are rolled back.
	 * @param conn The connection
>>>>>>> 26ae002b
	 */
	public static void closeConnection(Connection conn) {
		if (null != conn) {
			try {
				if (!conn.getAutoCommit()) {
					conn.rollback();
				}
				conn.close();
			} catch (SQLException e) {
				// Do nothing
			}
		}
	}
	
	/**
	 * Roll back an open transaction
	 * @param conn The database connection
	 */
	public static void rollBack(Connection conn) {
		if (null != conn) {
			try {
				conn.rollback();
			} catch (SQLException e) {
				// DO nothing
			}
		}
	}
	
	/**
	 * Retrieve a date/time from the database. For the actual data, all times are recorded in UTC,
	 * so this method ensures that the retrieved {@link java.util.Calendar} object is in UTC.
	 * 
	 * @param records The results from which the date/time must be retrieved
	 * @param columnIndex The colum index of the date/time
	 * @return The date/time in UTC
	 * @throws SQLException If an error occurs while reading from the database record
	 * @see java.util.Calendar#getInstance(TimeZone, Locale)
	 */
	public static Calendar getUTCDateTime(ResultSet records, int columnIndex) throws SQLException {
		Calendar result = DateTimeUtils.getUTCCalendarInstance();
		result.setTimeInMillis(records.getTimestamp(columnIndex).getTime());
		return result;
	}
}<|MERGE_RESOLUTION|>--- conflicted
+++ resolved
@@ -68,13 +68,8 @@
 	
 	/**
 	 * Close a database connection, ignoring any errors.
-<<<<<<< HEAD
 	 * All connections have their auto-commit flag set to true.
 	 * @param conn The database connection
-=======
-	 * Any uncommitted changes are rolled back.
-	 * @param conn The connection
->>>>>>> 26ae002b
 	 */
 	public static void closeConnection(Connection conn) {
 		if (null != conn) {
