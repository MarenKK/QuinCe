--- conflicted
+++ resolved
@@ -287,43 +287,7 @@
 							addSeparator = false;
 						} else {
 							currentDBColumn++;
-<<<<<<< HEAD
-							String value = records.getString(currentDBColumn);
-							
-							switch (columnName) {
-							case "qcFlag":
-							case "woceFlag": {
-								outputBuffer.append(Integer.parseInt(value));
-								break;
-							}
-							case "qcMessage": {
-								List<Message> messages = RebuildCode.getMessagesFromRebuildCodes(value);
-								
-								for (int i = 0; i < messages.size(); i++) {
-									outputBuffer.append(messages.get(i).getShortMessage());
-									if (i < messages.size() - 1) {
-										outputBuffer.append(';');
-									}
-								}
-								break;
-							}
-							default: {
-								if (StringUtils.isNumeric(value)) {
-									Double doubleValue = Double.parseDouble(value);
-									
-									if (doubleValue == RawDataDB.MISSING_VALUE) {
-										outputBuffer.append("NaN");
-									} else {
-										outputBuffer.append(String.format(Locale.ENGLISH, "%.3f", doubleValue));
-									}
-								} else {
-									outputBuffer.append(value.replaceAll("\n", "\\n"));
-								}
-							}
-							}
-=======
 							outputBuffer.append(formatField(records, currentDBColumn, columnName, true));
->>>>>>> d26af032
 						}
 					} else {
 						// Find the line corresponding to the date from the database
@@ -471,23 +435,6 @@
 
 					// The first column is always the date/time (it's added automatically)
 					// Plus we check the other columns too (which are zero-based, and the automatic dateTime accounts for one)
-<<<<<<< HEAD
-					if (col == 1 || columns.get(col - 2).equals("dateTime")) {
-						Calendar colDate = DatabaseUtils.getUTCDateTime(records, col);
-						outputBuffer.append(DateTimeUtils.formatDateTime(colDate));
-					} else {
-						String value = records.getString(col);
-						if (StringUtils.isNumeric(value)) {
-							Double doubleValue = Double.parseDouble(value);
-							if (doubleValue == RawDataDB.MISSING_VALUE) {
-								outputBuffer.append("NaN");
-							} else {
-								outputBuffer.append(String.format(Locale.ENGLISH, "%.3f", doubleValue));
-							}
-						} else {
-							outputBuffer.append(records.getString(col));
-						}
-=======
 					String columnName = columns.get(col - 1);
 					
 					if (valuesAsStrings) {
@@ -497,7 +444,6 @@
 					
 					if (valuesAsStrings) {
 						outputBuffer.append('\"');
->>>>>>> d26af032
 					}
 					
 					if (col < columnCount) {
