--- conflicted
+++ resolved
@@ -129,10 +129,10 @@
 			}
 			
 			
+			// Build the database query for the remaining columns.
+			// Note that we always include the date to help with
+			// searching the original file data
 			conn = dataSource.getConnection();
-<<<<<<< HEAD
-			stmt = makeFileDataStatement(conn, fileId, columns, co2Type, includeFlags, start, length);
-=======
 			
 			StringBuffer databaseColumnList = new StringBuffer();
 			databaseColumnList.append(COLUMN_MAPPINGS.get("dateTime"));
@@ -176,7 +176,6 @@
 			
 			stmt = conn.prepareStatement(queryString);
 			stmt.setLong(1, fileId);
->>>>>>> 5da17724
 			
 			records = stmt.executeQuery();
 			
@@ -652,8 +651,7 @@
 		
 		return output.toString();
 	}
-	
-<<<<<<< HEAD
+
 	private static PreparedStatement makeFileDataStatement(Connection conn, long fileId, List<String> columns, int co2Type, List<Integer> includeFlags, int start, int length) throws SQLException {
 		
 		PreparedStatement stmt = null;
@@ -730,7 +728,8 @@
 		}
 		
 		return flags.toString();
-=======
+	}
+
 	private static boolean instrumentHasColumn(Instrument instrument, String column) {
 		boolean result = true;
 		
@@ -786,6 +785,6 @@
 		}
 
 		return result;
->>>>>>> 5da17724
-	}
+	}
+
 }