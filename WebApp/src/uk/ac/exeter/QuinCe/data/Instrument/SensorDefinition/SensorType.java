--- conflicted
+++ resolved
@@ -232,25 +232,38 @@
 	}
 	
 	/**
-<<<<<<< HEAD
-	 * Get the database field name for this sensor type
-	 * 
-	 * <p>
-	 *   The database fied name is the sensor type's name
-	 *   converted to lower case and with spaces replaced by
-	 *   underscores.
-	 * </p>
-	 * @return The database field name
-	 */
-	public String getDatabaseFieldName() {
-		return name.replaceAll(" ", "_").toLowerCase();
-=======
 	 * Determines whether or not sensors of this type are used in calculations,
 	 * or used only for diagnostic purposes
 	 * @return {@code true} if the sensors are used in calculations; {@code false} otherwise.
 	 */
 	public boolean isUsedInCalculation() {
 		return usedInCalculation;
->>>>>>> 69202559
-	}
+	}
+
+	/**
+	 * Get the database field name for this sensor type
+	 * 
+	 * <p>
+	 *   The database field name is the sensor type's name
+	 *   converted to lower case and with spaces replaced by
+	 *   underscores.
+	 * </p>
+	 *
+	 * <p>
+	 *   Sensors that are not used in calculations are not
+	 *   stored in conventional database fields. For those
+	 *   sensors, this method returns {@code null}.
+	 * </p>
+	 *
+	 * @return The database field name
+	 */
+	public String getDatabaseFieldName() {
+		String result = null;
+		if (usedInCalculation) {
+			result = name.replaceAll(" ", "_").toLowerCase();
+		}
+
+		return result;
+	}
+
 }