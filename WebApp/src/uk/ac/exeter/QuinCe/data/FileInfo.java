--- conflicted
+++ resolved
@@ -16,7 +16,6 @@
 	 */
 	public static final int JOB_CODE_EXTRACT = 0;
 	
-<<<<<<< HEAD
 	/**
 	 * The human-readable text for the raw data extraction job stage
 	 */
@@ -27,60 +26,66 @@
 	 */
 	public static final String JOB_CLASS_EXTRACT = "uk.ac.exeter.QuinCe.jobs.files.ExtractRawDataJob";
 	
+	public static final int JOB_CODE_INITIAL_CHECK = 1;
+	
+	private static final String JOB_NAME_INITIAL_CHECK = "Initial data check";
+
+	private static final String JOB_CLASS_INITIAL_CHECK = "uk.ac.exeter.QuinCe.jobs.files.AutoQCJob";
+	
 	/**
 	 * The internal code for the flushing time trimming job stage
 	 */
-	public static final int JOB_CODE_TRIM_FLUSHING = 1;
+	public static final int JOB_CODE_TRIM_FLUSHING = 2;
 	
 	/**
 	 * The human-readable text for the flushing time trimming job stage
 	 */
-	public static final String JOB_NAME_TRIM_FLUSHING = "Trim flushing time";
+	private static final String JOB_NAME_TRIM_FLUSHING = "Trim flushing time";
 	
 	/**
 	 * The job class for flushing time trimming
 	 */
-	public static final String JOB_CLASS_TRIM_FLUSHING = "uk.ac.exeter.QuinCe.jobs.files.TrimFlushingJob";
+	private static final String JOB_CLASS_TRIM_FLUSHING = "uk.ac.exeter.QuinCe.jobs.files.TrimFlushingJob";
 	
 	/**
 	 * The internal job code for the data reduction job stage
 	 */
-	public static final int JOB_CODE_REDUCTION = 2;
+	public static final int JOB_CODE_REDUCTION = 3;
 	
 	/**
 	 * The human-readable text for the data reduction job stage
 	 */
-	public static final String JOB_NAME_REDUCTION = "Data reduction";
+	private static final String JOB_NAME_REDUCTION = "Data reduction";
 	
 	/**
 	 * The job class for data reduction
 	 */
-	public static final String JOB_CLASS_REDUCTION = "uk.ac.exeter.QuinCe.jobs.files.DataReductionJob";
+	private static final String JOB_CLASS_REDUCTION = "uk.ac.exeter.QuinCe.jobs.files.DataReductionJob";
 	
 	/**
 	 * The internal code for the automatic QC stage
 	 */
-	public static final int JOB_CODE_AUTO_QC = 3;
+	public static final int JOB_CODE_AUTO_QC = 4;
 	
 	/**
 	 * The human-readable text for the automatic QC stage
 	 */
-	public static final String JOB_NAME_AUTO_QC = "Automatic QC";
+	private static final String JOB_NAME_AUTO_QC = "Automatic QC";
 	
 	/**
 	 * The job class for automatic QC
 	 */
-	public static final String JOB_CLASS_AUTO_QC = "uk.ac.exeter.QuinCe.jobs.files.AutoQCJob";
+	private static final String JOB_CLASS_AUTO_QC = "uk.ac.exeter.QuinCe.jobs.files.AutoQCJob";
 
 	/**
 	 * The internal code for the user QC stage
 	 */
-	public static final int JOB_CODE_USER_QC = 4;
+	public static final int JOB_CODE_USER_QC = 5;
 	
 	/**
 	 * The human-readable text for the user QC stage
 	 */
-	public static final String JOB_NAME_USER_QC = "User QC";
+	private static final String JOB_NAME_USER_QC = "User QC";
 
 	/**
 	 * The internal code indicating that data recalculation is required
@@ -91,39 +96,6 @@
 	 * The human-readable text indicating that data recalculation is required
 	 */
 	public static final String JOB_NAME_NEEDS_RECALC = "Recalculation Required";
-=======
-	private static final String JOB_NAME_EXTRACT = "Extracting data";
-	
-	private static final String JOB_CLASS_EXTRACT = "uk.ac.exeter.QuinCe.jobs.files.ExtractRawDataJob";
-	
-	public static final int JOB_CODE_INITIAL_CHECK = 1;
-	
-	private static final String JOB_NAME_INITIAL_CHECK = "Initial data check";
-
-	private static final String JOB_CLASS_INITIAL_CHECK = "uk.ac.exeter.QuinCe.jobs.files.AutoQCJob";
-	
-	public static final int JOB_CODE_TRIM_FLUSHING = 2;
-	
-	private static final String JOB_NAME_TRIM_FLUSHING = "Trim flushing time";
-	
-	private static final String JOB_CLASS_TRIM_FLUSHING = "uk.ac.exeter.QuinCe.jobs.files.TrimFlushingJob";
-	
-	public static final int JOB_CODE_REDUCTION = 3;
-	
-	private static final String JOB_NAME_REDUCTION = "Data reduction";
-	
-	private static final String JOB_CLASS_REDUCTION = "uk.ac.exeter.QuinCe.jobs.files.DataReductionJob";
-	
-	public static final int JOB_CODE_AUTO_QC = 4;
-	
-	private static final String JOB_NAME_AUTO_QC = "Automatic QC";
-	
-	private static final String JOB_CLASS_AUTO_QC = "uk.ac.exeter.QuinCe.jobs.files.AutoQCJob";
-
-	public static final int JOB_CODE_USER_QC = 5;
-	
-	private static final String JOB_NAME_USER_QC = "User QC";
->>>>>>> 26ae002b
 
 	/**
 	 * The file's database ID
@@ -200,14 +172,9 @@
 	 */
 	private int qcBadCount = 0;
 	
-<<<<<<< HEAD
 	/**
 	 * The number of records marked that have not been marked by automatic QC
 	 */
-=======
-	private int qcFatalCount = 0;
-	
->>>>>>> 26ae002b
 	private int qcNotSetCount = 0;
 	
 	/**
@@ -334,7 +301,31 @@
 	 * @return The job name
 	 */
 	public String getJobName() {
-		return getJobName(currentJob);
+		String result;
+		
+		switch (currentJob) {
+		case JOB_CODE_EXTRACT: {
+			result = JOB_NAME_EXTRACT;
+			break;
+		}
+		case JOB_CODE_REDUCTION: {
+			result = JOB_NAME_REDUCTION;
+			break;
+		}
+		case JOB_CODE_AUTO_QC: {
+			result = JOB_NAME_AUTO_QC;
+			break;
+		}
+		case JOB_CODE_USER_QC: {
+			result = JOB_NAME_USER_QC;
+			break;
+		}
+		default: {
+			result = "Unknown";
+		}
+		}
+		
+		return result;
 	}
 	
 	/**
@@ -494,21 +485,18 @@
 		this.qcBadCount = qcBadCount;
 	}
 
-<<<<<<< HEAD
+	public int getQcFatalCount() {
+		return qcFatalCount;
+	}
+
+	public void setQcFatalCount(int qcFatalCount) {
+		this.qcFatalCount = qcFatalCount;
+	}
+
 	/**
 	 * Get the number of records that do not have a flag from automatic QC
 	 * @return The number of records that do not have a flag from automatic QC
 	 */
-=======
-	public int getQcFatalCount() {
-		return qcFatalCount;
-	}
-
-	public void setQcFatalCount(int qcFatalCount) {
-		this.qcFatalCount = qcFatalCount;
-	}
-
->>>>>>> 26ae002b
 	public int getQcNotSetCount() {
 		return qcNotSetCount;
 	}
@@ -585,21 +573,18 @@
 		this.woceBadCount = woceBadCount;
 	}
 
-<<<<<<< HEAD
+	public int getWoceFatalCount() {
+		return woceFatalCount;
+	}
+
+	public void setWoceFatalCount(int woceFatalCount) {
+		this.woceFatalCount = woceFatalCount;
+	}
+
 	/**
 	 * Get the number of records that have not yet had a WOCE flag assigned
 	 * @return The number of records that have not yet had a WOCE flag assigned
 	 */
-=======
-	public int getWoceFatalCount() {
-		return woceFatalCount;
-	}
-
-	public void setWoceFatalCount(int woceFatalCount) {
-		this.woceFatalCount = woceFatalCount;
-	}
-
->>>>>>> 26ae002b
 	public int getWoceNotSetCount() {
 		return woceNotSetCount;
 	}
