package uk.ac.exeter.QuinCe.jobs;

import java.lang.reflect.Constructor;
import java.lang.reflect.InvocationTargetException;
import java.lang.reflect.ParameterizedType;
import java.lang.reflect.Type;
import java.sql.Connection;
import java.sql.PreparedStatement;
import java.sql.ResultSet;
import java.sql.SQLException;
import java.sql.Statement;
import java.sql.Timestamp;
import java.util.ArrayList;
import java.util.Date;
import java.util.HashMap;
import java.util.List;
import java.util.Map;
import java.util.Properties;

import javax.sql.DataSource;

import uk.ac.exeter.QuinCe.data.User;
import uk.ac.exeter.QuinCe.database.DatabaseException;
import uk.ac.exeter.QuinCe.database.DatabaseUtils;
import uk.ac.exeter.QuinCe.database.RecordNotFoundException;
import uk.ac.exeter.QuinCe.database.User.NoSuchUserException;
import uk.ac.exeter.QuinCe.database.User.UserDB;
import uk.ac.exeter.QuinCe.database.files.DataFileDB;
import uk.ac.exeter.QuinCe.jobs.files.FileJob;
import uk.ac.exeter.QuinCe.utils.MissingParam;
import uk.ac.exeter.QuinCe.utils.MissingParamException;
import uk.ac.exeter.QuinCe.utils.StringUtils;
import uk.ac.exeter.QuinCe.web.system.ResourceManager;

/**
 * This class provides methods to manage the job queue
 * 
 * @author Steve Jones
 *
 */
public class JobManager {

	/**
	 * Indicates that a supplied job class passes all tests to ensure it is a valid job class
	 */
	protected static final int CLASS_CHECK_OK = 0;
	
	/**
	 * Indicates that a supplied job class cannot be found
	 */
	protected static final int CLASS_CHECK_NO_SUCH_CLASS = 1;
	
	/**
	 * Indicates that a supplied job class does not extend the root {@link Job} class
	 */
	protected static final int CLASS_CHECK_NOT_JOB_CLASS = 2;
	
	/**
	 * Indicates that the supplied job class does not have a valid constructor
	 */
	protected static final int CLASS_CHECK_INVALID_CONSTRUCTOR = 3;
	
	/**
	 * Indicates that a job has no owner
	 */
	private static final int NO_OWNER = -999;
	
	/**
	 * SQL statement to create a job record
	 */
	private static final String CREATE_JOB_STATEMENT = "INSERT INTO job (owner, submitted, class, parameters) VALUES (?, ?, ?, ?)";
	
	/**
	 * SQL statement to see if a job with a given ID exists
	 */
	private static final String FIND_JOB_QUERY = "SELECT COUNT(*) FROM job WHERE id = ?";
	
	/**
	 * SQL statement for setting a job's status
	 */
	private static final String SET_STATUS_STATEMENT = "UPDATE job SET status = ? WHERE id = ?";
	
	/**
	 * SQL statement for setting a job's progress
	 */
	private static final String SET_PROGRESS_STATEMENT = "UPDATE job SET progress = ? WHERE id = ?";
	
	/**
	 * SQL statement for recording that a job has started
	 */
	private static final String START_JOB_STATEMENT = "UPDATE job SET status = '" + Job.RUNNING_STATUS + "', started = ?, thread_name = ? WHERE id = ?";
	
	/**
	 * SQL statement for recording that a job has completed
	 */
	private static final String END_JOB_STATEMENT = "UPDATE job SET status = '" + Job.FINISHED_STATUS + "', ended = ?, progress = 100, thread_name = NULL WHERE id = ?";
	
	/**
	 * SQL statement for recording that a job has been killed
	 */
	private static final String KILL_JOB_STATEMENT = "UPDATE job SET status = '" + Job.KILLED_STATUS + "', ended = ? WHERE id = ?";
	
	/**
	 * SQL statement for recording that a job has failed with an error
	 */
	private static final String ERROR_JOB_STATEMENT = "UPDATE job SET status = '" + Job.ERROR_STATUS + "', ended = ?, stack_trace = ? WHERE id = ?";
		
	/**
	 * SQL statement to retrieve a job's class and paremeters
	 */
	private static final String GET_JOB_QUERY = "SELECT id, class, parameters FROM job WHERE id = ?";
	
	/**
	 * SQL statement to retrieve the next queued job
	 */
	private static final String GET_NEXT_JOB_QUERY = "SELECT id, class, parameters FROM job WHERE status='WAITING' ORDER BY submitted ASC LIMIT 1";
	
	/**
	 * Statement to get the number of jobs of each status
	 */
	private static final String GET_JOB_COUNTS_QUERY = "SELECT status, COUNT(status) FROM job GROUP BY status";
	
	private static final String JOB_LIST_QUERY = "SELECT id, owner, class, submitted, status, started, ended, progress, stack_trace FROM job ORDER BY submitted DESC";
	
	private static final String GET_JOB_STATUS_QUERY = "SELECT status FROM job WHERE id = ?";
	
	private static final String GET_JOB_OWNER_QUERY = "SELECT owner FROM job WHERE id = ?";

	private static final String REQUEUE_JOB_STATEMENT = "UPDATE job SET "
			+ "status = 'WAITING', started = NULL, ended = NULL, thread_name = NULL, progress = 0, "
			+ "stack_trace = NULL WHERE id = ?";
	
	private static final String GET_RUNNING_THREAD_NAMES_STATEMENT = "SELECT id, thread_name FROM job WHERE status = 'RUNNING'";
	
	/**
	 * Adds a job to the database
	 * @param dataSource A data source
	 * @param owner The job's owner (can be {@code null}
	 * @param jobClass The class name of the job to be run
	 * @param parameters The parameters of the job
	 * @throws Exception 
	 * @throws DatabaseException If a database error occurs
	 * @throws MissingParamException Generated by internal checks - should never be thrown
	 * @throws NoSuchUserException If the supplied user does not exist in the database
	 * @throws JobClassNotFoundException If the specified job class does not exist
	 * @throws InvalidJobClassTypeException If the specified job class is not of the correct type
	 * @throws InvalidJobConstructorException If the specified job class does not have the correct constructor
	 * @throws JobException If an unknown problem is found with the specified job class
	 */
	public static long addJob(DataSource dataSource, User owner, String jobClass, List<String> parameters) throws DatabaseException, MissingParamException, NoSuchUserException, JobClassNotFoundException, InvalidJobClassTypeException, InvalidJobConstructorException, JobException {
		
		long result = -1;
		Connection conn = null;
		
		try {
			conn = dataSource.getConnection();
			result = addJob(conn, owner, jobClass, parameters);
		} catch (SQLException e) {
			throw new DatabaseException("An error occurred while adding the job", e);
		} catch (DatabaseException|MissingParamException|NoSuchUserException|JobClassNotFoundException|InvalidJobClassTypeException|InvalidJobConstructorException|JobException e) {
			throw e;
		} finally {
			DatabaseUtils.closeConnection(conn);
		}
		
		return result;
	}
	
	/**
	 * Adds a job to the database
	 * @param conn A database connection
	 * @param owner The job's owner (can be {@code null}
	 * @param jobClass The class name of the job to be run
	 * @param parameters The parameters of the job
	 * @throws DatabaseException If a database error occurs
	 * @throws MissingParamException Generated by internal checks - should never be thrown
	 * @throws NoSuchUserException If the supplied user does not exist in the database
	 * @throws JobClassNotFoundException If the specified job class does not exist
	 * @throws InvalidJobClassTypeException If the specified job class is not of the correct type
	 * @throws InvalidJobConstructorException If the specified job class does not have the correct constructor
	 * @throws JobException If an unknown problem is found with the specified job class
	 */
	public static long addJob(Connection conn, User owner, String jobClass, List<String> parameters) throws DatabaseException, MissingParamException, NoSuchUserException, JobClassNotFoundException, InvalidJobClassTypeException, InvalidJobConstructorException, JobException {
		
		MissingParam.checkMissing(conn, "conn");
		MissingParam.checkMissing(owner, "owner");
		MissingParam.checkMissing(jobClass, "jobClass");
		MissingParam.checkMissing(parameters, "parameters");

		long addedID = DatabaseUtils.NO_DATABASE_RECORD;
		
		// Get the user's ID
		int ownerID = NO_OWNER;

		if (null != owner) {
			// Check that the user exists
			if (null == UserDB.getUser(conn, owner.getEmailAddress())) {
				throw new NoSuchUserException(owner);
			}
			ownerID = owner.getDatabaseID();
		}
		
		// Check that the job class exists
		int classCheck = checkJobClass(jobClass);
		
		switch (classCheck) {
		case CLASS_CHECK_OK: {
			
			// If this is a File Job, check that the file (a) exists and (b)
			// hasn't been marked for deletion
			long fileId = -1;
			try {
				if (isFileJob(jobClass)) {
					fileId = Long.parseLong(parameters.get(0));
					if (!DataFileDB.fileExists(conn, fileId) || DataFileDB.getDeleteFlag(conn, fileId)) {
						throw new JobException("Data file with ID " + fileId + " does not exist or is marked for deletion. Job cannot be queued.");
					}
				}
			} catch (RecordNotFoundException e) {
				throw new JobException("Data file with ID " + fileId + " does not exist or is marked for deletion. Job cannot be queued.");
			}
			
			
			PreparedStatement stmt = null;
			ResultSet generatedKeys = null;

			try {
				stmt = conn.prepareStatement(CREATE_JOB_STATEMENT, Statement.RETURN_GENERATED_KEYS);
				if (NO_OWNER == ownerID) {
					stmt.setNull(1, java.sql.Types.INTEGER);
				} else {
					stmt.setInt(1, ownerID);
				}
				
				stmt.setTimestamp(2, new Timestamp(System.currentTimeMillis()));
				stmt.setString(3, jobClass);
				stmt.setString(4, StringUtils.listToDelimited(parameters));
				
				stmt.execute();
				
				generatedKeys = stmt.getGeneratedKeys();
				if (generatedKeys.next()) {
					addedID = generatedKeys.getLong(1);
				}
			} catch(SQLException e) {
				throw new DatabaseException("An error occurred while storing the job", e);
			} finally {
				DatabaseUtils.closeResultSets(generatedKeys);
				DatabaseUtils.closeStatements(stmt);
			}
			
			break;
		}
		case CLASS_CHECK_NO_SUCH_CLASS: {
			throw new JobClassNotFoundException(jobClass);
		}
		case CLASS_CHECK_NOT_JOB_CLASS: {
			throw new InvalidJobClassTypeException(jobClass);
		}
		case CLASS_CHECK_INVALID_CONSTRUCTOR: {
			throw new InvalidJobConstructorException(jobClass);
		}
		default: {
			throw new JobException("Unknown fault with job class '" + jobClass);
		}
		}
		
		return addedID;
	}
	
	/**
	 * Adds a job to the database, and instantly runs it
	 * @param conn A database connection
	 * @param owner The job's owner (can be {@code null}
	 * @param jobClass The class name of the job to be run
	 * @param parameters The parameters of the job
	 * @throws DatabaseException If a database error occurs
	 * @throws MissingParamException Generated by internal checks - should never be thrown
	 * @throws NoSuchUserException If the supplied user does not exist in the database
	 * @throws JobClassNotFoundException If the specified job class does not exist
	 * @throws InvalidJobClassTypeException If the specified job class is not of the correct type
	 * @throws InvalidJobConstructorException If the specified job class does not have the correct constructor
	 * @throws JobException If an unknown problem is found with the specified job class
	 * @throws JobThreadPoolNotInitialisedException If the job thread pool has not been initialised
	 * @throws NoSuchJobException If the job mysteriously vanishes between being created and run
	 */
	public static void addInstantJob(ResourceManager resourceManager, Properties config, User owner, String jobClass, List<String> parameters) throws DatabaseException, MissingParamException, NoSuchUserException, JobClassNotFoundException, InvalidJobClassTypeException, InvalidJobConstructorException, JobException, JobThreadPoolNotInitialisedException, NoSuchJobException {
		DataSource dataSource = resourceManager.getDBDataSource();
		long jobID = addJob(dataSource, owner, jobClass, parameters);
		JobThread jobThread = JobThreadPool.getInstance().getInstantJobThread(JobManager.getJob(resourceManager, config, jobID));
		try {
<<<<<<< HEAD
			startJob(dataSource.getConnection(), jobID, jobThread.getName());
=======
			logJobStarted(dataSource.getConnection(), jobID);
>>>>>>> adb0e3c6
		} catch (SQLException e) {
			throw new DatabaseException("An error occurred while updating the job status", e);
		}
		jobThread.start();
	}

	/**
	 * Sets the status of a job
	 * @param dataSource A data source
	 * @param jobID The ID of the job whose status is to be set
	 * @param status The status to be set
	 * @throws UnrecognisedStatusException If the supplied status is invalid
	 * @throws NoSuchJobException If the specified job does not exist
	 * @throws DatabaseException If an error occurs while updating the database
	 */
	public static void setStatus(DataSource dataSource, long jobID, String status) throws MissingParamException, UnrecognisedStatusException, NoSuchJobException, DatabaseException {

		MissingParam.checkMissing(dataSource, "dataSource");
		
		try {
			Connection conn = dataSource.getConnection();
			setStatus(conn, jobID, status);
		} catch (SQLException e) {
			throw new DatabaseException("An error occurred while obtaining a database connection", e);
		}
	}

	/**
	 * Sets the status of a job
	 * @param conn A database connection
	 * @param jobID The ID of the job whose status is to be set
	 * @param status The status to be set
	 * @throws UnrecognisedStatusException If the supplied status is invalid
	 * @throws NoSuchJobException If the specified job does not exist
	 * @throws DatabaseException If an error occurs while updating the database
	 */
	private static void setStatus(Connection conn, long jobID, String status) throws MissingParamException, UnrecognisedStatusException, DatabaseException, NoSuchJobException {
		MissingParam.checkMissing(conn, "conn");
		
		if (!checkJobStatus(status)) {
			throw new UnrecognisedStatusException(status);
		}
		
		if (!jobExists(conn, jobID)) {
			throw new NoSuchJobException(jobID);
		}
		
		PreparedStatement stmt = null;
		
		try {
			stmt = conn.prepareStatement(SET_STATUS_STATEMENT);
			stmt.setString(1, status);
			stmt.setLong(2, jobID);
			stmt.execute();
		} catch (SQLException e) {
			throw new DatabaseException("An error occurred while setting the status", e);
		} finally {
			DatabaseUtils.closeStatements(stmt);
		}
	}
	
	/**
	 * Update a job record with the necessary details when it's started. The {@code status} is set to
	 * {@link Job.RUNNING_STATE}, and the {@code started} field is given the current time.
	 * @param conn A database connection
	 * @param jobID The job that has been started
	 * @throws DatabaseException If an error occurs while updating the record
	 * @throws NoSuchJobException If the specified job doesn't exist
	 */
<<<<<<< HEAD
	public static void startJob(Connection conn, long jobID, String threadName) throws MissingParamException, DatabaseException, NoSuchJobException {
=======
	public static void logJobStarted(Connection conn, long jobID) throws MissingParamException, DatabaseException, NoSuchJobException {
>>>>>>> adb0e3c6
		
		MissingParam.checkMissing(conn, "conn");
		
		if (!jobExists(conn, jobID)) {
			throw new NoSuchJobException(jobID);
		}

		PreparedStatement stmt = null;
		
		try {
			stmt = conn.prepareStatement(START_JOB_STATEMENT);
			stmt.setTimestamp(1, new Timestamp(System.currentTimeMillis()));
			stmt.setString(2, threadName);
			stmt.setLong(3, jobID);
			stmt.execute();
		} catch (SQLException e) {
			throw new DatabaseException("An error occurred while setting the job to 'started' state", e);
		} finally {
			DatabaseUtils.closeStatements(stmt);
		}
	}
	
	/**
	 * Retrieve a Job object from the database
	 * @param conn A database connection
	 * @param jobID The job ID
	 * @return A Job object that can be used to run the job
	 * @throws DatabaseException If any errors occurred retrieving the Job object
	 * @throws NoSuchJobException If the specified job does not exist
	 */
	public static Job getJob(ResourceManager resourceManager, Properties config, long jobID) throws MissingParamException, DatabaseException, NoSuchJobException {
		
		MissingParam.checkMissing(resourceManager, "resourceManager");

		Job job = null;
		Connection connection = null;
		PreparedStatement stmt = null;
		ResultSet result = null;
		
		try {
			DataSource dataSource = resourceManager.getDBDataSource();
			connection = dataSource.getConnection();
			stmt = connection.prepareStatement(GET_JOB_QUERY);
			stmt.setLong(1, jobID);
			
			result = stmt.executeQuery();
			if (!result.next()) {
				throw new NoSuchJobException(jobID);
			} else {
				job = getJobFromResultSet(result, resourceManager, config);
			}
		} catch (SQLException|ClassNotFoundException|NoSuchMethodException|InstantiationException|IllegalAccessException|IllegalArgumentException|InvocationTargetException e) {
			// We handle all exceptions as DatabaseExceptions.
			// The fact is that invalid jobs should never get into the database in the first place.
			throw new DatabaseException("Error while retrieving details for job " + jobID, e);
		} finally {
			DatabaseUtils.closeResultSets(result);
			DatabaseUtils.closeStatements(stmt);
			DatabaseUtils.closeConnection(connection);
		}
		
		return job;
	}
	
	private static Job getJobFromResultSet(ResultSet result, ResourceManager resourceManager, Properties config) throws ClassNotFoundException, SQLException, NoSuchMethodException, SecurityException, InstantiationException, IllegalAccessException, IllegalArgumentException, InvocationTargetException {
		Class<?> jobClazz = Class.forName(result.getString(2));
		Constructor<?> jobConstructor = jobClazz.getConstructor(ResourceManager.class, Properties.class, long.class, List.class);
		return (Job) jobConstructor.newInstance(resourceManager, config, result.getLong(1), StringUtils.delimitedToList(result.getString(3)));
	}
	
	/**
	 * Update a job record with the necessary details when it's successfully finshed running. The {@code status} is set to
	 * {@link Job.FINISHED_STATE}, and the {@code ended} field is given the current time.
	 * @param conn A database connection
	 * @param jobID The job that has been started
	 * @throws DatabaseException If an error occurs while updating the record
	 * @throws NoSuchJobException If the specified job doesn't exist
	 */
	public static void logJobFinished(Connection conn, long jobID) throws MissingParamException, DatabaseException, NoSuchJobException {
		
		MissingParam.checkMissing(conn, "conn");
		
		if (!jobExists(conn, jobID)) {
			throw new NoSuchJobException(jobID);
		}

		PreparedStatement stmt = null;
		
		try {
			stmt = conn.prepareStatement(END_JOB_STATEMENT);
			stmt.setTimestamp(1, new Timestamp(System.currentTimeMillis()));
			stmt.setLong(2, jobID);
			stmt.execute();
		} catch (SQLException e) {
			throw new DatabaseException("An error occurred while setting the job to 'finished' state", e);
		} finally {
			DatabaseUtils.closeStatements(stmt);
		}
	}
	
	/**
	 * Update a job record with the necessary details when it's been killed. The {@code status} is set to
	 * {@link Job#KILLED_STATE}, and the {@code ended} field is given the current time.
	 * @param conn A database connection
	 * @param jobID The job that has been started
	 * @throws DatabaseException If an error occurs while updating the record
	 * @throws NoSuchJobException If the specified job doesn't exist
	 */
	public static void logJobKilled(Connection conn, long jobID) throws MissingParamException, DatabaseException, NoSuchJobException {
		
		MissingParam.checkMissing(conn, "conn");
		
		if (!jobExists(conn, jobID)) {
			throw new NoSuchJobException(jobID);
		}

		PreparedStatement stmt = null;
		
		try {
			stmt = conn.prepareStatement(KILL_JOB_STATEMENT);
			stmt.setTimestamp(1, new Timestamp(System.currentTimeMillis()));
			stmt.setLong(2, jobID);
			stmt.execute();
		} catch (SQLException e) {
			throw new DatabaseException("An error occurred while setting the job to 'finished' state", e);
		} finally {
			DatabaseUtils.closeStatements(stmt);
		}
	}
	
	/**
	 * Update a job record indicating that the job failed due to an error
	 * @param conn A database connection
	 * @param jobID The ID of the job
	 * @param error The error that caused the job to fail
	 * @throws DatabaseException If an error occurs while updating the database
	 * @throws NoSuchJobException If the specified job does not exist
	 */
	public static void logJobError(Connection conn, long jobID, Throwable error) throws MissingParamException, DatabaseException, NoSuchJobException {
		
		MissingParam.checkMissing(conn, "conn");
		
		if (!jobExists(conn, jobID)) {
			throw new NoSuchJobException(jobID);
		}

		PreparedStatement stmt = null;
		
		try {
			stmt = conn.prepareStatement(ERROR_JOB_STATEMENT);
			stmt.setTimestamp(1, new Timestamp(System.currentTimeMillis()));
			stmt.setString(2, StringUtils.stackTraceToString(error));
			stmt.setLong(3, jobID);
			stmt.execute();
		} catch (SQLException e) {
			throw new DatabaseException("An error occurred while setting the error state of the job", e);
		} finally {
			DatabaseUtils.closeStatements(stmt);
		}
	}

	/**
	 * Set the progress for a job. The progress must be a percentage (between 0 and 100 inclusive)
	 * @param conn A database connection
	 * @param jobID The ID of the job
	 * @param progress The progress
	 * @throws BadProgressException If the progress value is invalid
	 * @throws NoSuchJobException If the specified job does not exist
	 * @throws DatabaseException If an error occurs while storing the progress in the database
	 */
	public static void setProgress(Connection conn, long jobID, double progress) throws MissingParamException, BadProgressException, NoSuchJobException, DatabaseException {

		MissingParam.checkMissing(conn, "conn");
		MissingParam.checkPositive(jobID, "jobID");
		MissingParam.checkZeroPositive(progress, "progress");
		
		if (progress < 0 || progress > 100) {
			throw new BadProgressException();
		}
		
		if (!jobExists(conn, jobID)) {
			throw new NoSuchJobException(jobID);
		}
		
		PreparedStatement stmt = null;
		
		try {
			stmt = conn.prepareStatement(SET_PROGRESS_STATEMENT);
			stmt.setDouble(1, progress);
			stmt.setLong(2, jobID);
			stmt.execute();
		} catch (SQLException e) {
			throw new DatabaseException("An error occurred while setting the status", e);
		} finally {
			DatabaseUtils.closeStatements(stmt);
		}
	}
	
	/**
	 * Determines whether or not a job with the given ID exists in the database
	 * @param conn A database connection
	 * @param jobID The job ID
	 * @return {@code true} if the job exists; {@code false} otherwise
	 * @throws DatabaseException If an error occurs while searching the database
	 */
	private static boolean jobExists(Connection conn, long jobID) throws MissingParamException, DatabaseException {

		MissingParam.checkMissing(conn, "conn");
		
		boolean jobExists = false;
		
		PreparedStatement stmt = null;
		ResultSet result = null;
		
		try {
			stmt = conn.prepareStatement(FIND_JOB_QUERY);
			stmt.setLong(1, jobID);
			
			result = stmt.executeQuery();
			if (result.next()) {
				if (result.getInt(1) > 0) {
					jobExists = true;
				}
			}
		} catch (SQLException e) {
			throw new DatabaseException("An error occurred while checking for a job's existence", e);
		} finally {
			DatabaseUtils.closeResultSets(result);
			DatabaseUtils.closeStatements(stmt);
		}
		
		return jobExists;
	}
	
	/**
	 * Retrieve the next queued job (i.e. the job with the oldest submission date)
	 * from the database 
	 * @param dataSource A data source
	 * @return The next queued job, or {@code null} if there are no jobs.
	 * @throws MissingParamException If the data source is not supplied
	 * @throws DatabaseException If an error occurs while retrieving details from the database.
	 */
	public static Job getNextJob(ResourceManager resourceManager, Properties config) throws MissingParamException, DatabaseException {
		
		MissingParam.checkMissing(resourceManager, "resourceManager");

		Job job = null;
		Connection connection = null;
		PreparedStatement stmt = null;
		ResultSet result = null;
		
		try {
			DataSource dataSource = resourceManager.getDBDataSource();
			connection = dataSource.getConnection();
			stmt = connection.prepareStatement(GET_NEXT_JOB_QUERY);
			
			result = stmt.executeQuery();
			if (result.next()) {
				job = getJobFromResultSet(result, resourceManager, config);
			}
		} catch (SQLException|ClassNotFoundException|NoSuchMethodException|InstantiationException|IllegalAccessException|IllegalArgumentException|InvocationTargetException e) {
			// We handle all exceptions as DatabaseExceptions.
			// The fact is that invalid jobs should never get into the database in the first place.
			throw new DatabaseException("Error while retrieving details for next queued job", e);
		} finally {
			DatabaseUtils.closeResultSets(result);
			DatabaseUtils.closeStatements(stmt);
			DatabaseUtils.closeConnection(connection);
		}
		
		return job;
	}
	
	/**
	 * Checks a class name to see if it a valid {@link Job} class
	 * @param jobClass The class name
	 * @return An integer flag containing the result of the check. See {@code CLASS_CHECK_*} fields.
	 */
	protected static int checkJobClass(String jobClass) {
		
		int checkResult = CLASS_CHECK_OK;
		
		try {
			Class<?> jobClazz = Class.forName(jobClass);
			
			// Does it inherit from the job class?
			if (!(Job.class.isAssignableFrom(jobClazz))) {
				checkResult = CLASS_CHECK_NOT_JOB_CLASS;
			} else {
				// Is there a constructor that takes the right parameters?
				// We also check that the List is designated to contain String objects
				Constructor<?> jobConstructor = jobClazz.getConstructor(ResourceManager.class, Properties.class, long.class, List.class);
				Type[] constructorGenericTypes = jobConstructor.getGenericParameterTypes();
				if (constructorGenericTypes.length != 4) {
					checkResult = CLASS_CHECK_INVALID_CONSTRUCTOR;
				} else {
					if (!(constructorGenericTypes[3] instanceof ParameterizedType)) {
						checkResult = CLASS_CHECK_INVALID_CONSTRUCTOR;
					} else {
						Type[] actualTypeArguments = ((ParameterizedType) constructorGenericTypes[3]).getActualTypeArguments();
						if (actualTypeArguments.length != 1) {
							checkResult = CLASS_CHECK_INVALID_CONSTRUCTOR;
						} else {
							Class<?> typeArgumentClass = (Class<?>) actualTypeArguments[0];
							if (!typeArgumentClass.equals(String.class)) {
								checkResult = CLASS_CHECK_INVALID_CONSTRUCTOR;
							}
						}
					}
				}
			}
		} catch (ClassNotFoundException e) {
			checkResult = CLASS_CHECK_NO_SUCH_CLASS;
		} catch (NoSuchMethodException e) {
			checkResult = CLASS_CHECK_INVALID_CONSTRUCTOR;
		}
		
		return checkResult;
	}
	
	/**
	 * Checks a job status string to make sure it's valid
	 * @param status The status string to be checked
	 * @return {@code true} if the status string is valid; {@code false} otherwise
	 */
	private static boolean checkJobStatus(String status) {
		
		boolean statusOK = false;
		
		if (status.equals(Job.WAITING_STATUS) ||
				status.equals(Job.RUNNING_STATUS) ||
				status.equals(Job.FINISHED_STATUS) ||
				status.equals(Job.ERROR_STATUS) ||
				status.equals(Job.KILLED_STATUS)) {

			statusOK = true;
		}
		
		return statusOK;
	}
	
	/**
	 * Returns a list of all the job statuses in the database, and the number
	 * of jobs with each of those statuses
	 * @param dataSource A data source
	 * @return The list of job statuses and counts
	 * @throws MissingParamException If the dataSource is null
	 * @throws DatabaseException If an error occurs while retrieving the counts
	 */
	public static Map<String,Integer> getJobCounts(DataSource dataSource) throws MissingParamException, DatabaseException {
		
		MissingParam.checkMissing(dataSource, "dataSource");
		
		Map<String,Integer> result = new HashMap<String,Integer>();
		
		Connection conn = null;
		PreparedStatement stmt = null; 
		ResultSet records = null;
		
		try {
			
			conn = dataSource.getConnection();
			stmt = conn.prepareStatement(GET_JOB_COUNTS_QUERY);

			records = stmt.executeQuery();
			while (records.next()) {
				result.put(records.getString(1), records.getInt(2));
			}
			
		} catch (SQLException e) {
			throw new DatabaseException("Exception while retrieving job statistics", e);
		} finally {
			DatabaseUtils.closeResultSets(records);
			DatabaseUtils.closeStatements(stmt);
			DatabaseUtils.closeConnection(conn);
		}
		
		return result;	
	}
	
	public static List<JobSummary> getJobList(DataSource dataSource) throws DatabaseException, MissingParamException {
		
		MissingParam.checkMissing(dataSource, "dataSource");
		
		List<JobSummary> result = new ArrayList<JobSummary>();
		
		Connection conn = null;
		PreparedStatement stmt = null;
		ResultSet records = null;
		
		try {

			conn = dataSource.getConnection();
			stmt = conn.prepareStatement(JOB_LIST_QUERY);
			
			records = stmt.executeQuery();
			while (records.next()) {
				long id = records.getLong(1);
				long userID = records.getLong(2);
				User owner = UserDB.getUser(dataSource, userID);
				String className = records.getString(3);
				Date submitted = new Date(records.getTimestamp(4).getTime());
				String status = records.getString(5);
				Date started = null;
				
				if (null != records.getTimestamp(6)) {
					started = new Date(records.getTimestamp(6).getTime());
				}
				
				Date ended = null;
				
				if (null != records.getTimestamp(7)) {
					ended = new Date(records.getTimestamp(7).getTime());
				}
				
				double progress = records.getDouble(8);
				String stackTrace = records.getString(9);
				
				result.add(new JobSummary(id, owner, className, submitted, status, started, ended, progress, stackTrace));
			}
		
		} catch (SQLException e) {
			throw new DatabaseException("Error while retrieving job list", e);
		} finally {
			DatabaseUtils.closeResultSets(records);
			DatabaseUtils.closeStatements(stmt);
			DatabaseUtils.closeConnection(conn);
		}
		
		return result;
	}

	public static boolean startNextJob(ResourceManager resourceManager, Properties config) throws MissingParamException, DatabaseException, NoSuchJobException, JobThreadPoolNotInitialisedException {
		boolean jobStarted = false;
		Job nextJob = getNextJob(resourceManager, config);
		if (null != nextJob) {
			JobThread thread = JobThreadPool.getInstance().getJobThread(nextJob);
			if (null != thread) {
	 			thread.start();
	 			
	 			// Wait until the job's status is updated in the database
	 			boolean jobRunning = false;
	 			while (!jobRunning) {
	 				if (!getJobStatus(resourceManager.getDBDataSource(), nextJob.getID()).equals(Job.WAITING_STATUS)) {
	 					jobRunning = true;
	 				} else {
	 					try {
	 						Thread.sleep(250);
	 					} catch (InterruptedException e) {
	 						// Do nothing
	 					}
	 				}
	 			}
	 			
	 			jobStarted = true;
			}
		}
		return jobStarted;
	}
	
<<<<<<< HEAD
	public static void resetInterruptedJobs(ResourceManager resourceManager) throws MissingParamException, DatabaseException {
		
		MissingParam.checkMissing(resourceManager, "resourceManager");
		
		DataSource dataSource = resourceManager.getDBDataSource();
		Connection conn = null;
		PreparedStatement threadNamesStmt = null;
		ResultSet runningThreadNames = null;
		
		try {
			
			conn = dataSource.getConnection();
			conn.setAutoCommit(false);
			threadNamesStmt = conn.prepareStatement(GET_RUNNING_THREAD_NAMES_STATEMENT);
			runningThreadNames = threadNamesStmt.executeQuery();
			
			List<Long> jobsToRequeue = new ArrayList<Long>();
			
			while (runningThreadNames.next()) {
				long jobId = runningThreadNames.getLong(1);
				String threadName = runningThreadNames.getString(2);
				
				JobThreadPool threadPool = JobThreadPool.getInstance();
				if (!threadPool.isThreadRunning(threadName)) {
					jobsToRequeue.add(jobId);
				}
			}
			
			requeueJobs(conn, jobsToRequeue);
			
			conn.commit();
		} catch (SQLException e) {
			DatabaseUtils.rollBack(conn);
			throw new DatabaseException("Error while resetting interrupted jobs");
		} catch (JobThreadPoolNotInitialisedException e) {
			DatabaseUtils.rollBack(conn);
			// Not much we can do about that.
		} finally {
			DatabaseUtils.closeResultSets(runningThreadNames);
			DatabaseUtils.closeStatements(threadNamesStmt);
			DatabaseUtils.closeConnection(conn);
		}
		
	}
	
	private static String getJobStatus(DataSource dataSource, long jobId) throws NoSuchJobException, MissingParamException, DatabaseException {
=======
	private static String getJobStatus(DataSource dataSource, long jobId) throws MissingParamException, NoSuchJobException, DatabaseException {
		MissingParam.checkMissing(dataSource, "dataSource");
		MissingParam.checkPositive(jobId, "jobId");

		String result = null;
		Connection conn = null;

		try {
			conn = dataSource.getConnection();
			result = getJobStatus(conn, jobId);
		} catch (SQLException e) {
			throw new DatabaseException("Error while retrieving job status", e);
		} finally {
			DatabaseUtils.closeConnection(conn);
		}
		
		return result;
	}
	
	private static String getJobStatus(Connection conn, long jobId) throws NoSuchJobException, MissingParamException, DatabaseException {
>>>>>>> adb0e3c6
		
		String result = null;
		
		MissingParam.checkMissing(conn, "conn");
		MissingParam.checkPositive(jobId, "jobId");
		
		PreparedStatement stmt = null;
		ResultSet record = null;
		
		try {
			stmt = conn.prepareStatement(GET_JOB_STATUS_QUERY);
			stmt.setLong(1, jobId);
			
			record = stmt.executeQuery();
			if (!record.next()) {
				throw new NoSuchJobException(jobId);
			} else {
				result = record.getString(1);
			}
			
			
		} catch (SQLException e) {
			throw new DatabaseException("Error while retrieving job status", e);
		} finally {
			DatabaseUtils.closeResultSets(record);
			DatabaseUtils.closeStatements(stmt);
			DatabaseUtils.closeConnection(conn);
		}
		
		return result;
	}

	public static User getJobOwner(DataSource dataSource, long jobId) throws MissingParamException, DatabaseException, RecordNotFoundException, SQLException {
		MissingParam.checkMissing(dataSource, "dataSource");
		MissingParam.checkPositive(jobId, "jobId");
		
		User owner = null;
		Connection conn = null;
		
		try {
			conn = dataSource.getConnection();
			owner = getJobOwner(conn, jobId);
		} catch (SQLException e) {
			throw new DatabaseException("An error occured while finding the job owner", e);
		} finally {
			DatabaseUtils.closeConnection(conn);
		}
		
		return owner;
	}
	
		
	public static User getJobOwner(Connection conn, long jobId) throws MissingParamException, RecordNotFoundException, DatabaseException {
		MissingParam.checkMissing(conn, "conn");
		MissingParam.checkPositive(jobId, "jobId");

		User owner = null;
		
		PreparedStatement stmt = null;
		ResultSet record = null;
		
		try {
			stmt = conn.prepareStatement(GET_JOB_OWNER_QUERY);
			stmt.setLong(1, jobId);
			
			record = stmt.executeQuery();
			
			if (!record.next()) {
				throw new RecordNotFoundException("Job with id " + jobId + " does not exist");
			} else {
				long ownerId = record.getLong(1);
				if (ownerId != NO_OWNER) {
					owner = UserDB.getUser(conn, ownerId);
				}
			}	
		} catch (SQLException|DatabaseException e) {
			throw new DatabaseException("An error occured while finding the job owner", e);
		} finally {
			DatabaseUtils.closeResultSets(record);
			DatabaseUtils.closeStatements(stmt);
		}
		
		return owner;
	}

	public static void requeueJobs(Connection conn, List<Long> jobIds) throws MissingParamException, DatabaseException {
		
		// TODO We can make a new REQUEUE statement that takes multiple job ids.
		for (long jobId : jobIds) {
			requeueJob(conn, jobId);
		}
	}
	
	public static void requeueJob(DataSource dataSource, long jobId) throws MissingParamException, DatabaseException {

		MissingParam.checkMissing(dataSource, "dataSource");
		MissingParam.checkPositive(jobId, "jobId");

		Connection conn = null;
		try {
			conn = dataSource.getConnection();
			requeueJob(conn, jobId);
		} catch (SQLException e) {
			throw new DatabaseException("An error occurred while requeuing job " + jobId, e);
		} finally {
			DatabaseUtils.closeConnection(conn);
		}
	}

	public static void requeueJob(Connection conn, long jobId) throws MissingParamException, DatabaseException {

		MissingParam.checkMissing(conn, "conn");
		MissingParam.checkPositive(jobId, "jobId");
		
		PreparedStatement stmt = null;

		try {
			stmt = conn.prepareStatement(REQUEUE_JOB_STATEMENT);
			stmt.setLong(1, jobId);
			stmt.execute();
			
		} catch (SQLException e) {
			throw new DatabaseException("An error occurred while requeuing job " + jobId, e);
		} finally {
			DatabaseUtils.closeStatements(stmt);
		}
	}
	
	/**
	 * Kill a job specified by its database ID.
	 * 
	 * <p>
	 *   If the job is waiting, then it is marked as killed and no further action is taken.
	 * </p>
	 * <p>
	 *   If the job is running, then its thread is interrupted. The job will be responsible for
	 *   shutting down and updating its status.
	 * </p>
	 * <p>
	 *   If the job has already finished then no action is taken.
	 * </p>
	 * 
	 * @param dataSource A data source
	 * @param jobId The database ID of the job
	 * @throws MissingParamException If any required parameters are missing
	 * @throws DatabaseException If a database error occurs
	 * @throws JobThreadPoolNotInitialisedException If the job thread pool is not initialised
	 * @throws NoSuchJobException If the specified job is not in the database
	 * @throws UnrecognisedStatusException If an unrecognised status is set on the job
	 */
	public static void killJob(DataSource dataSource, long jobId) throws MissingParamException, DatabaseException, UnrecognisedStatusException, NoSuchJobException, JobThreadPoolNotInitialisedException {
		MissingParam.checkMissing(dataSource, "dataSource");
		MissingParam.checkPositive(jobId, "jobId");
		
		Connection conn = null;
		
		try {
			conn = dataSource.getConnection();
			conn.setAutoCommit(false);
			
			killJob(conn, jobId);
			
			conn.commit();
		} catch (SQLException e) {
			throw new DatabaseException("An error occurred while killing job '" + jobId + "'");
		} finally {
			DatabaseUtils.rollBack(conn);
			DatabaseUtils.closeConnection(conn);
		}
	}
	
	/**
	 * Kill a job specified by its database ID.
	 * 
	 * <p>
	 *   If the job is waiting, then it is marked as killed and no further action is taken.
	 * </p>
	 * <p>
	 *   If the job is running, then its thread is interrupted. The job will be responsible for
	 *   shutting down and updating its status.
	 * </p>
	 * <p>
	 *   If the job has already finished then no action is taken.
	 * </p>
	 * 
	 * @param conn A database connection
	 * @param jobId The database ID of the job
	 * @throws MissingParamException If any required parameters are missing
	 * @throws DatabaseException If a database error occurs
	 * @throws JobThreadPoolNotInitialisedException If the job thread pool is not initialised
	 * @throws NoSuchJobException If the specified job is not in the database
	 * @throws UnrecognisedStatusException If an unrecognised status is set on the job
	 */
	public static void killJob(Connection conn, long jobId) throws MissingParamException, UnrecognisedStatusException, DatabaseException, NoSuchJobException, JobThreadPoolNotInitialisedException {
		MissingParam.checkMissing(conn, "conn");
		MissingParam.checkPositive(jobId, "jobId");
		
		// Find the job in the Thread Pool
		int jobKilled = JobThreadPool.getInstance().killJob(jobId);
		
		// No running thread was found, so we update the job's status
		// according to its current status
		if (jobKilled == JobThreadPool.THREAD_NOT_RUNNING) {
			if (getJobStatus(conn, jobId).equals(Job.WAITING_STATUS)) {
				setStatus(conn, jobId, Job.KILLED_STATUS);
			}
		}
	}
	
	private static boolean isFileJob(String jobClass) throws JobClassNotFoundException {
		try {
			return FileJob.class.isAssignableFrom(Class.forName(jobClass));
		} catch (ClassNotFoundException e) {
			throw new JobClassNotFoundException(jobClass);
		}
	}
}<|MERGE_RESOLUTION|>--- conflicted
+++ resolved
@@ -289,11 +289,7 @@
 		long jobID = addJob(dataSource, owner, jobClass, parameters);
 		JobThread jobThread = JobThreadPool.getInstance().getInstantJobThread(JobManager.getJob(resourceManager, config, jobID));
 		try {
-<<<<<<< HEAD
-			startJob(dataSource.getConnection(), jobID, jobThread.getName());
-=======
 			logJobStarted(dataSource.getConnection(), jobID);
->>>>>>> adb0e3c6
 		} catch (SQLException e) {
 			throw new DatabaseException("An error occurred while updating the job status", e);
 		}
@@ -363,11 +359,7 @@
 	 * @throws DatabaseException If an error occurs while updating the record
 	 * @throws NoSuchJobException If the specified job doesn't exist
 	 */
-<<<<<<< HEAD
-	public static void startJob(Connection conn, long jobID, String threadName) throws MissingParamException, DatabaseException, NoSuchJobException {
-=======
 	public static void logJobStarted(Connection conn, long jobID) throws MissingParamException, DatabaseException, NoSuchJobException {
->>>>>>> adb0e3c6
 		
 		MissingParam.checkMissing(conn, "conn");
 		
@@ -828,7 +820,6 @@
 		return jobStarted;
 	}
 	
-<<<<<<< HEAD
 	public static void resetInterruptedJobs(ResourceManager resourceManager) throws MissingParamException, DatabaseException {
 		
 		MissingParam.checkMissing(resourceManager, "resourceManager");
@@ -874,8 +865,6 @@
 		
 	}
 	
-	private static String getJobStatus(DataSource dataSource, long jobId) throws NoSuchJobException, MissingParamException, DatabaseException {
-=======
 	private static String getJobStatus(DataSource dataSource, long jobId) throws MissingParamException, NoSuchJobException, DatabaseException {
 		MissingParam.checkMissing(dataSource, "dataSource");
 		MissingParam.checkPositive(jobId, "jobId");
@@ -896,7 +885,6 @@
 	}
 	
 	private static String getJobStatus(Connection conn, long jobId) throws NoSuchJobException, MissingParamException, DatabaseException {
->>>>>>> adb0e3c6
 		
 		String result = null;
 		
