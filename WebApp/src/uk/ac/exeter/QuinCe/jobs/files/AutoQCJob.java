--- conflicted
+++ resolved
@@ -139,7 +139,6 @@
 			List<Routine> routines = RoutinesConfig.getInstance(parameters.get(PARAM_ROUTINES_CONFIG)).getRoutines();
 			
 			for (Routine routine : routines) {
-<<<<<<< HEAD
 				Map<String, String> dynamicParameters = null;
 
 				List<String> requiredParameters = routine.getRequiredDynamicParameters();
@@ -154,9 +153,6 @@
 				}
 				
 				routine.processRecords((List<DataRecord>) qcRecords, dynamicParameters);
-=======
-				routine.processRecords((List<DataRecord>) qcRecords, null);
->>>>>>> a952eb0e
 			}
 			
 			// Record the messages from the QC in the database
