--- conflicted
+++ resolved
@@ -1,12 +1,8 @@
 <ui:composition xmlns="http://www.w3.org/1999/xhtml"
 	xmlns:h="http://xmlns.jcp.org/jsf/html"
 	xmlns:ui="http://xmlns.jcp.org/jsf/facelets"
-<<<<<<< HEAD
 	xmlns:p="http://primefaces.org/ui"
-	template="/templates/basic_page.xhtml">
-=======
 	template="/WEB-INF/templates/basic_page.xhtml">
->>>>>>> 001de5f8
 
 	<ui:define name="content">
 	    <div style="text-align: right">
@@ -22,18 +18,17 @@
 			    <h:outputText value="Your session has expired. Please log in again." rendered="#{sessionScope.SESSION_EXPIRED != null}"/>
 		    </div>
 		    <h:form id="loginform" method="post" accept-charset="utf8">
-				<h:panelGrid columns="2" styleClass="inputForm" columnClasses="inputLabels,inputInputs" cellpadding="5">
+			<h:panelGrid columns="2" styleClass="inputForm" columnClasses="inputLabels,inputInputs" cellpadding="5">
 		          <h:outputLabel for="email" value="Email Address"/>
 		          <p:inputText id="email" value="#{loginBean.emailAddress}" styleClass="inputFormInput"/>
 
 		          <h:outputLabel for="password" value="Password"/>
 		          <p:password id="password" value="#{loginBean.password}" styleClass="inputFormInput"/>
-
 		        </h:panelGrid>
-				<h:panelGrid columns="2" cellpadding="5" styleClass="buttonPanel">
-					<p:commandButton value="Log In" action="#{loginBean.authenticate}"/>
-					<p:commandButton value="Sign Up" action="#{loginBean.signUp}"/>
-				</h:panelGrid>
+			<h:panelGrid columns="2" cellpadding="5" styleClass="buttonPanel">
+				<p:commandButton value="Log In" action="#{loginBean.authenticate}"/>
+				<p:commandButton value="Sign Up" action="#{loginBean.signUp}"/>
+			</h:panelGrid>
 		    </h:form>
 	    </div>
 	</ui:define>
